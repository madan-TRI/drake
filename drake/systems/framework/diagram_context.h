#pragma once

#include <map>
#include <memory>
#include <set>
#include <stdexcept>
#include <utility>
#include <vector>

#include "drake/systems/framework/context_base.h"
#include "drake/systems/framework/state.h"
#include "drake/systems/framework/state_supervector.h"
#include "drake/systems/framework/system_input.h"
#include "drake/systems/framework/system_output.h"

namespace drake {
namespace systems {

/// DiagramContinuousState is a ContinuousState consisting of StateSupervectors
/// over a set of constituent ContinuousStates.
///
/// @tparam T The type of the output data. Must be a valid Eigen scalar.
template <typename T>
class DiagramContinuousState : public ContinuousState<T> {
 public:
  /// Constructs a ContinuousState that is composed of other ContinuousStates,
  /// which are not owned by this object and must outlive it. Some of the
  /// subsystem states may be nullptr if the system is stateless.
  ///
  /// The DiagramContinuousState vector will have the same order as the
  /// @p states parameter, which should be the sort order of the Diagram itself.
  explicit DiagramContinuousState(
      std::vector<ContinuousState<T>*> substates)
      : ContinuousState<T>(
            Span(substates, x_selector), Span(substates, q_selector),
            Span(substates, v_selector), Span(substates, z_selector)),
        substates_(std::move(substates)) {}

  ~DiagramContinuousState() override {}

  int get_num_substates() const { return static_cast<int>(substates_.size()); }

  /// Returns the continuous state at the given @p index, or nullptr if that
  /// system is stateless.
  const ContinuousState<T>* get_substate(int index) const {
    return substates_[index];
  }

  /// Returns the continuous state at the given @p index, or nullptr if that
  /// system is stateless.
  ContinuousState<T>* get_mutable_substate(int index) {
    return substates_[index];
  }

 private:
  // Returns a StateSupervector over the x, q, v, or z components of each
  // substate in @p substates, as indicated by @p selector.
  static std::unique_ptr<StateVector<T>> Span(
      const std::vector<ContinuousState<T>*>& substates,
      std::function<StateVector<T>*(ContinuousState<T>&)> selector) {
    std::vector<StateVector<T>*> sub_xs;
    for (const auto& substate : substates) {
      if (substate != nullptr) {
        sub_xs.push_back(selector(*substate));
      }
    }
    return std::make_unique<StateSupervector<T>>(sub_xs);
  }

  // Returns the entire state vector in @p xc.
  static StateVector<T>* x_selector(ContinuousState<T>& xc) {
    return xc.get_mutable_state();
  }
  // Returns the generalized position vector in @p xc.
  static StateVector<T>* q_selector(ContinuousState<T>& xc) {
    return xc.get_mutable_generalized_position();
  }
  // Returns the generalized velocity vector in @p xc.
  static StateVector<T>* v_selector(ContinuousState<T>& xc) {
    return xc.get_mutable_generalized_velocity();
  }
  // Returns the misc continuous state vector in @p xc.
  static StateVector<T>* z_selector(ContinuousState<T>& xc) {
    return xc.get_mutable_misc_continuous_state();
  }

  std::vector<ContinuousState<T>*> substates_;
};

/// The DiagramContext is a container for all of the data necessary to uniquely
/// determine the computations performed by a Diagram. Specifically, a
/// DiagramContext contains contexts and outputs for all the constituent
/// Systems,
/// wired up as specified by calls to `DiagramContext::Connect`.
///
/// @tparam T The mathematical type of the context, which must be a valid Eigen
///           scalar.
template <typename T>
class DiagramContext : public ContextBase<T> {
 public:
  typedef int SystemIndex;
  typedef int PortIndex;
  typedef std::pair<SystemIndex, PortIndex> PortIdentifier;

  DiagramContext() {}

  /// Declares a new subsystem in the DiagramContext. Subsystems are identified
  /// by number.
  ///
  /// User code should not call this method. It is for use during Diagram
  /// context allocation only.
  void AddSystem(SystemIndex sys, std::unique_ptr<ContextBase<T>> context,
                 std::unique_ptr<SystemOutput<T>> output) {
    DRAKE_ASSERT(contexts_.find(sys) == contexts_.end());
    contexts_[sys] = std::move(context);

    DRAKE_ASSERT(outputs_.find(sys) == outputs_.end());
    outputs_[sys] = std::move(output);
  }

  /// Declares that a particular input port of a particular subsystem is an
  /// input to the entire Diagram that allocates this Context.
  ///
  /// User code should not call this method. It is for use during Diagram
  /// context allocation only.
  void ExportInput(const PortIdentifier& id) {
    const SystemIndex system_index = id.first;
    if (contexts_.find(system_index) == contexts_.end()) {
      throw std::runtime_error(
          "Cannot add a System as an input until the "
          "System itself has been added.");
    }
    input_ids_.emplace_back(id);
  }

  /// Declares that the output port specified by @p src is connected to the
  /// input port specified by @p dest.
  ///
  /// User code should not call this method. It is for use during Diagram
  /// context allocation only.
  void Connect(const PortIdentifier& src, const PortIdentifier& dest) {
    // Validate and identify the source port.
    SystemIndex src_system_index = src.first;
    PortIndex src_port_index = src.second;
    SystemOutput<T>* src_ports = outputs_[src_system_index].get();
    if (src_port_index < 0 || src_port_index >= src_ports->get_num_ports()) {
      throw std::out_of_range("Source port out of range.");
    }
    OutputPort* output_port = src_ports->get_mutable_port(src_port_index);

    // Validate, construct, and install the destination port.
    SystemIndex dest_system_index = dest.first;
    PortIndex dest_port_index = dest.second;
    ContextBase<T>* dest_context = contexts_[dest_system_index].get();
    if (dest_port_index < 0 ||
        dest_port_index >= dest_context->get_num_input_ports()) {
      throw std::out_of_range("Destination port out of range.");
    }
    auto input_port = std::make_unique<DependentInputPort>(output_port);
    dest_context->SetInputPort(dest_port_index, std::move(input_port));

    // Remember the graph structure. We need it in DoClone().
    dependency_graph_[dest] = src;
  }

  /// Generates the state vector for the entire diagram by wrapping the states
  /// of all the constituent diagrams.
  ///
  /// User code should not call this method. It is for use during Diagram
  /// context allocation only.
  void MakeState() {
    std::vector<ContinuousState<T>*> substates;
    for (auto& it : contexts_) {
      substates.push_back(
          it.second->get_mutable_state()->continuous_state.get());
    }
    state_.continuous_state.reset(new DiagramContinuousState<T>(substates));
  }

  /// Returns the output structure for a given constituent system @p sys, or
  /// nullptr if @p sys is not a constituent system.
  SystemOutput<T>* GetSubsystemOutput(SystemIndex sys) const {
    auto it = outputs_.find(sys);
    if (it == outputs_.end()) {
      return nullptr;
    }
    return (*it).second.get();
  }

  /// Returns the context structure for a given constituent system @p sys, or
  /// nullptr if @p sys is not a constituent system.
  const ContextBase<T>* GetSubsystemContext(SystemIndex sys) const {
    auto it = contexts_.find(sys);
    if (it == contexts_.end()) {
      return nullptr;
    }
    return (*it).second.get();
  }

<<<<<<< HEAD
  int get_num_input_ports() const override {
    return static_cast<int>(input_ids_.size());
  }
=======
  /// Returns the state structure for a given constituent system @p sys, or
  /// nullptr if @p sys is not a constituent system. Invalidates all entries in
  /// that subsystem's cache that depend on State.
  ///
  /// TODO(david-german-tri): Provide finer-grained accessors for finer-grained
  /// invalidation.
  State<T>* GetMutableSubsystemState(SystemIndex sys) {
    auto it = contexts_.find(sys);
    if (it == contexts_.end()) {
      return nullptr;
    }
    return (*it).second->get_mutable_state();
  }

  int get_num_input_ports() const override { return input_ids_.size(); }
>>>>>>> 878a562f

  void SetInputPort(int index, std::unique_ptr<InputPort> port) override {
    if (index < 0 || index >= get_num_input_ports()) {
      throw std::out_of_range("Input port out of range.");
    }
    const PortIdentifier& id = input_ids_[index];
    SystemIndex system_index = id.first;
    PortIndex port_index = id.second;
    const auto it = contexts_.find(system_index);
    DRAKE_ASSERT(it != contexts_.end());
    it->second->SetInputPort(port_index, std::move(port));
    // TODO(david-german-tri): Set invalidation callbacks.
  }

  const VectorBase<T>* get_vector_input(int index) const override {
    if (index >= get_num_input_ports()) {
      throw std::out_of_range("Input port out of range.");
    }
    const PortIdentifier& id = input_ids_[index];
    SystemIndex system_index = id.first;
    PortIndex port_index = id.second;
    const ContextBase<T>* subsystem_context = GetSubsystemContext(system_index);
    return subsystem_context->get_vector_input(port_index);
  }

  const AbstractValue* get_abstract_input(int index) const override {
    if (index >= get_num_input_ports()) {
      throw std::out_of_range("Input port out of range.");
    }
    const PortIdentifier& id = input_ids_[index];
    SystemIndex system_index = id.first;
    PortIndex port_index = id.second;
    const ContextBase<T>* subsystem_context = GetSubsystemContext(system_index);
    return subsystem_context->get_abstract_input(port_index);
  }

  const State<T>& get_state() const override { return state_; }

  State<T>* get_mutable_state() override { return &state_; }

 protected:
  DiagramContext<T>* DoClone() const override {
    DiagramContext<T>* clone = new DiagramContext();

    // Clone all the subsystem contexts and outputs.
    for (const auto& subcontext : contexts_) {
      // When a leaf context is cloned, it will clone the data that currently
      // appears on each of its input ports into a FreestandingInputPort.
      clone->contexts_[subcontext.first] = subcontext.second->Clone();
    }
    for (const auto& suboutput : outputs_) {
      clone->outputs_[suboutput.first] = suboutput.second->Clone();
    }

    // Build a superstate over the subsystem contexts.
    clone->MakeState();

    // Clone the internal graph structure. After this is done, the clone will
    // still have FreestandingInputPorts at the inputs to the Diagram itself,
    // but all of the intermediate nodes will have DependentInputPorts.
    for (const auto& connection : dependency_graph_) {
      const PortIdentifier& src = connection.second;
      const PortIdentifier& dest = connection.first;
      clone->Connect(src, dest);
    }

    // Clone the external input structure.
    for (const PortIdentifier& id : input_ids_) {
      clone->ExportInput(id);
    }

    // Make deep copies of everything else using the default copy constructors.
    *clone->get_mutable_step_info() = this->get_step_info();

    return clone;
  }

 private:
  std::vector<PortIdentifier> input_ids_;

  // Order is critical: Output ports must outlive the DependentInputPorts that
  // depend on them, because the input ports unregister themselves from output
  // port change notifications at destruction time. Thus, outputs_ must be
  // declared before contexts_, so that contexts_ is destroyed before outputs_.
  std::map<SystemIndex, std::unique_ptr<SystemOutput<T>>> outputs_;
  std::map<SystemIndex, std::unique_ptr<ContextBase<T>>> contexts_;

  // A map from the input ports of constituent systems, to the output ports of
  // the systems on which they depend.
  std::map<PortIdentifier, PortIdentifier> dependency_graph_;

  // The internal state of the System.
  State<T> state_;
};

}  // namespace systems
}  // namespace drake<|MERGE_RESOLUTION|>--- conflicted
+++ resolved
@@ -197,11 +197,6 @@
     return (*it).second.get();
   }
 
-<<<<<<< HEAD
-  int get_num_input_ports() const override {
-    return static_cast<int>(input_ids_.size());
-  }
-=======
   /// Returns the state structure for a given constituent system @p sys, or
   /// nullptr if @p sys is not a constituent system. Invalidates all entries in
   /// that subsystem's cache that depend on State.
@@ -217,7 +212,9 @@
   }
 
   int get_num_input_ports() const override { return input_ids_.size(); }
->>>>>>> 878a562f
+  int get_num_input_ports() const override {
+    return static_cast<int>(input_ids_.size());
+  }
 
   void SetInputPort(int index, std::unique_ptr<InputPort> port) override {
     if (index < 0 || index >= get_num_input_ports()) {
