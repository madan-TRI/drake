#include <iostream>
#include <map>

#include "drakeGeometryUtil.h"
#include "RigidBodyManipulator.h"
#include "DrakeJoint.h"
#include "FixedAxisOneDoFJoint.h"

#include <algorithm>
#include <string>
#include <regex>
#include <stdexcept>
#include <limits>
#include "drakeFloatingPointUtil.h" //for isFinite
<<<<<<< HEAD
=======
#include "RigidBodyConstraint.h"
>>>>>>> 956355da
//DEBUG
//#include <stdexcept>
//END_DEBUG

using namespace std;

std::set<int> emptyIntSet;

template<typename Derived>
bool isnotnan(const MatrixBase<Derived>& x)
{
  return (x.array() == x.array()).all();
}

void Xrotz(double theta, MatrixXd* X) {
  double c = cos(theta);
  double s = sin(theta);

  (*X).resize(6,6);
  *X <<  c, s, 0, 0, 0, 0,
      -s, c, 0, 0, 0, 0,
       0, 0, 1, 0, 0, 0,
       0, 0, 0, c, s, 0,
       0, 0, 0,-s, c, 0,
       0, 0, 0, 0, 0, 1;
}

void dXrotz(double theta, MatrixXd* dX) {
  double dc = -sin(theta);
  double ds = cos(theta);

  (*dX).resize(6,6);
  *dX << dc, ds, 0, 0, 0, 0,
          -ds, dc, 0, 0, 0, 0,
          0, 0, 0, 0, 0, 0,
          0, 0, 0, dc, ds, 0,
          0, 0, 0,-ds, dc, 0,
          0, 0, 0, 0, 0, 0;
}

void Xtrans(Vector3d r, MatrixXd* X) {
  (*X).resize(6,6);
  *X <<   1, 0, 0, 0, 0, 0,
        0, 1, 0, 0, 0, 0,
        0, 0, 1, 0, 0, 0,
            0, r[2],-r[1], 1, 0, 0,
       -r[2], 0, r[0], 0, 1, 0,
            r[1],-r[0], 0, 0, 0, 1;
}

void dXtrans(MatrixXd* dX) {
  (*dX).resize(36,3);
  (*dX)(4,2) = -1;
  (*dX)(5,1) = 1;
  (*dX)(9,2) = 1;
  (*dX)(11,0) = -1;
  (*dX)(15,1) = -1;
  (*dX)(16,0) = 1;
}

void dXtransPitch(MatrixXd* dX) {
  (*dX).resize(6,6);
  *dX << 0, 0, 0, 0, 0, 0,
           0, 0, 0, 0, 0, 0,
           0, 0, 0, 0, 0, 0,
         0, 1, 0, 0, 0, 0,
          -1, 0, 0, 0, 0, 0,
           0, 0, 0, 0, 0, 0;
}


void jcalc(int pitch, double q, MatrixXd* Xj, VectorXd* S) {
  (*Xj).resize(6,6);
  (*S).resize(6);

  if (pitch == 0) { // revolute joint
      Xrotz(q,Xj);
      *S << 0,0,1,0,0,0;
  }
  else if (pitch == INF) { // prismatic joint
      Xtrans(Vector3d(0.0,0.0,q),Xj);
      *S << 0,0,0,0,0,1;
  }
  else { // helical joint
    MatrixXd A(6,6);
    MatrixXd B(6,6);
    Xrotz(q,&A);
      Xtrans(Vector3d(0.0,0.0,q*pitch),&B);
    *Xj = A*B;
      *S << 0,0,1,0,0,pitch;
  }
}

void djcalc(int pitch, double q, MatrixXd* dXj) {
  (*dXj).resize(6,6);

  if (pitch == 0) { // revolute joint
      dXrotz(q,dXj);
  }
  else if (pitch == INF) { // prismatic joint
      dXtransPitch(dXj);
    }
  else { // helical joint
      MatrixXd X(6,6),Xj(6,6),dXrz(6,6),dXjp(6,6);
      Xrotz(q,&Xj);
      dXrotz(q,&dXrz);
      Xtrans(Vector3d(0.0,0.0,q*pitch),&X);
      dXtransPitch(&dXjp);
    *dXj = Xj * dXjp * pitch + dXrz * X;
  }
}

MatrixXd crm(VectorXd v)
{
    MatrixXd vcross(6,6);
    vcross << 0, -v[2], v[1], 0, 0, 0,
        v[2], 0,-v[0], 0, 0, 0,
         -v[1], v[0], 0, 0, 0, 0,
        0, -v[5], v[4], 0, -v[2], v[1],
        v[5], 0,-v[3], v[2], 0, -v[0],
         -v[4], v[3], 0,-v[1], v[0], 0;
    return vcross;
}

MatrixXd crf(VectorXd v)
{
  MatrixXd vcross(6,6);
  vcross << 0,-v[2], v[1], 0,-v[5], v[4],
        v[2], 0,-v[0], v[5], 0,-v[3],
         -v[1], v[0], 0,-v[4], v[3], 0,
        0, 0, 0, 0,-v[2], v[1],
        0, 0, 0, v[2], 0,-v[0],
        0, 0, 0,-v[1], v[0], 0;
  return vcross;
}

void dcrm(VectorXd v, VectorXd x, MatrixXd dv, MatrixXd dx, MatrixXd* dvcross) {
  (*dvcross).resize(6,dv.cols());
  (*dvcross).row(0) = -dv.row(2)*x[1] + dv.row(1)*x[2] - v[2]*dx.row(1) + v[1]*dx.row(2);
  (*dvcross).row(1) =  dv.row(2)*x[0] - dv.row(0)*x[2] + v[2]*dx.row(0) - v[0]*dx.row(2);
    (*dvcross).row(2) = -dv.row(1)*x[0] + dv.row(0)*x[1] - v[1]*dx.row(0) + v[0]*dx.row(1);
    (*dvcross).row(3) = -dv.row(5)*x[1] + dv.row(4)*x[2] - dv.row(2)*x[4] + dv.row(1)*x[5] - v[5]*dx.row(1) + v[4]*dx.row(2) - v[2]*dx.row(4) + v[1]*dx.row(5);
    (*dvcross).row(4) =  dv.row(5)*x[0] - dv.row(3)*x[2] + dv.row(2)*x[3] - dv.row(0)*x[5] + v[5]*dx.row(0) - v[3]*dx.row(2) + v[2]*dx.row(3) - v[0]*dx.row(5);
    (*dvcross).row(5) = -dv.row(4)*x[0] + dv.row(3)*x[1] - dv.row(1)*x[3] + dv.row(0)*x[4] - v[4]*dx.row(0) + v[3]*dx.row(1) - v[1]*dx.row(3) + v[0]*dx.row(4);
}

void dcrf(VectorXd v, VectorXd x, MatrixXd dv, MatrixXd dx, MatrixXd* dvcross) {
  (*dvcross).resize(6,dv.cols());
  (*dvcross).row(0) =  dv.row(2)*x[1] - dv.row(1)*x[2] + dv.row(5)*x[4] - dv.row(4)*x[5] + v[2]*dx.row(1) - v[1]*dx.row(2) + v[5]*dx.row(4) - v[4]*dx.row(5);
    (*dvcross).row(1) = -dv.row(2)*x[0] + dv.row(0)*x[2] - dv.row(5)*x[3] + dv.row(3)*x[5] - v[2]*dx.row(0) + v[0]*dx.row(2) - v[5]*dx.row(3) + v[3]*dx.row(5);
  (*dvcross).row(2) =  dv.row(1)*x[0] - dv.row(0)*x[1] + dv.row(4)*x[3] - dv.row(3)*x[4] + v[1]*dx.row(0) - v[0]*dx.row(1) + v[4]*dx.row(3) - v[3]*dx.row(4);
    (*dvcross).row(3) =  dv.row(2)*x[4] - dv.row(1)*x[5] + v[2]*dx.row(4) - v[1]*dx.row(5);
    (*dvcross).row(4) = -dv.row(2)*x[3] + dv.row(0)*x[5] - v[2]*dx.row(3) + v[0]*dx.row(5);
    (*dvcross).row(5) =  dv.row(1)*x[3] - dv.row(0)*x[4] + v[1]*dx.row(3) - v[0]*dx.row(4);
  *dvcross = -(*dvcross);
}

void Tjcalc(int pitch, double q, Matrix4d* TJ)
{
  *TJ = Matrix4d::Identity();

  if (pitch==0) { // revolute joint
    (*TJ).topLeftCorner(3,3) = rotz(q);
  } else if (pitch == INF) { // prismatic joint
    (*TJ)(2,3) = q;
  } else { // helical joint
    (*TJ).topLeftCorner(3,3) = rotz(q);
    (*TJ)(2,3) = q*pitch;
  }
}

void dTjcalc(int pitch, double q, Matrix4d* dTJ)
{
  double s=sin(q);
  double c=cos(q);
    if (pitch==0) { // revolute joint
      *dTJ << -s,-c, 0, 0,
           c,-s, 0, 0,
           0, 0, 0, 0,
           0, 0, 0, 0;
    } else if (pitch == INF) { // prismatic joint
      *dTJ <<  0, 0, 0, 0,
           0, 0, 0, 0,
           0, 0, 0, 1,
           0, 0, 0, 0;
    } else { // helical joint
      *dTJ << -s,-c, 0, 0,
           c,-s, 0, 0,
           0, 0, 0, pitch,
           0, 0, 0, 0;
    }
}

void ddTjcalc(int pitch, double q, Matrix4d* ddTJ)
{
    double c = cos(q);
    double s = sin(q);

    if (pitch==0) { // revolute joint
      *ddTJ << -c, s, 0, 0,
           -s,-c, 0, 0,
            0, 0, 0, 0,
            0, 0, 0, 0;
    } else if (pitch == INF) { // prismatic joint
      *ddTJ = Matrix4d::Zero();
    } else { // helical joint
      *ddTJ << -c, s, 0, 0,
              -s,-c, 0, 0,
              0, 0, 0, 0,
              0, 0, 0, 0;
    }
}

void rotx(double theta, Matrix3d &M, Matrix3d &dM, Matrix3d &ddM)
{
  double c=cos(theta), s=sin(theta);
  M << 1,0,0, 0,c,-s, 0,s,c;
  dM << 0,0,0, 0,-s,-c, 0,c,-s;
  ddM << 0,0,0, 0,-c,s, 0,-s,-c;
}

void roty(double theta, Matrix3d &M, Matrix3d &dM, Matrix3d &ddM)
{
  theta=-theta;
  double c=cos(theta), s=sin(theta);
  M << c,0,-s, 0,1,0, s,0,c;
  dM << -s,0,-c, 0,0,0, c,0,-s;  dM = -dM;
  ddM << -c,0,s, 0,0,0, -s,0,-c;
}

template <typename T>
void getFiniteIndexes(T const & v, std::vector<int> &finite_indexes)
{
  finite_indexes.clear();
  const size_t n = v.size();
  for (size_t x = 0; x < n; x++)
  {
    if (isFinite<double>(static_cast<double>(v[x]))) {
      finite_indexes.push_back(x);
    }
  }
}

<<<<<<< HEAD
template <typename T>
void getFiniteIndexes(T const & v, std::vector<int> &finite_indexes)
{
  finite_indexes.clear();
  const size_t n = v.size();
  for (size_t x = 0; x < n; x++)
  {
    if (isFinite<double>(static_cast<double>(v[x]))) {
      finite_indexes.push_back(x);
    }
  }
}

=======
>>>>>>> 956355da

RigidBodyManipulator::RigidBodyManipulator(int ndof, int num_featherstone_bodies, int num_rigid_body_objects, int num_rigid_body_frames)
  :  collision_model(DrakeCollision::newModel())
{
  use_new_kinsol = false;
  num_positions=0; NB=0; num_bodies=0; num_frames=0;
  a_grav << 0,0,0,0,0,-9.81;
  resize(ndof,num_featherstone_bodies,num_rigid_body_objects,num_rigid_body_frames);
}

RigidBodyManipulator::RigidBodyManipulator(const std::string &urdf_filename)
  :  collision_model(DrakeCollision::newModel())
{
  num_positions=0; NB=0; num_bodies=0; num_frames=0;
  a_grav << 0,0,0,0,0,-9.81;
  resize(num_positions,NB,1,num_frames);
  bodies[0]->linkname = "world";
  bodies[0]->robotnum = 0;
  bodies[0]->body_index = 0;
  use_new_kinsol = true; // assuming new kinsol in the updated logic below

  addRobotFromURDF(urdf_filename);
}

RigidBodyManipulator::RigidBodyManipulator(void)
  :  collision_model(DrakeCollision::newModel())
{
  num_positions=0; NB=0; num_bodies=0; num_frames=0;
  a_grav << 0,0,0,0,0,-9.81;
  resize(num_positions,NB,1,num_frames);
  bodies[0]->linkname = "world";
  bodies[0]->robotnum = 0;
  bodies[0]->body_index = 0;
  use_new_kinsol = true; // assuming new kinsol in the updated logic below
}

RigidBodyManipulator::~RigidBodyManipulator(void)
{
}


// Note:  this method is gross and should be scheduled for deletion upon switching to the new kinsol
void RigidBodyManipulator::resize(int ndof, int num_featherstone_bodies, int num_rigid_body_objects, int num_rigid_body_frames)
{
  int last_NB = NB, last_num_bodies = num_bodies;

  num_positions = ndof;

  if (num_featherstone_bodies<0)
    NB = ndof;
  else
    NB = num_featherstone_bodies;

  pitch.conservativeResize(NB);
  parent.conservativeResize(NB);
  dofnum.conservativeResize(NB);
  damping.conservativeResize(NB);
  coulomb_friction.conservativeResize(NB);
  static_friction.conservativeResize(NB);
  coulomb_window.conservativeResize(NB);

  // note: these are std:vectors (and the above are eigen vectors)
  Xtree.resize(NB);
  I.resize(NB);
  S.resize(NB);
  Xup.resize(NB);
  v.resize(NB);
  avp.resize(NB);
  fvp.resize(NB);
  IC.resize(NB);
  for(int i=last_NB; i < NB; i++) {
    Xtree[i] = MatrixXd::Zero(6,6);
    I[i] = MatrixXd::Zero(6,6);
    S[i] = VectorXd::Zero(6);
    Xup[i] = MatrixXd::Zero(6,6);
    v[i] = VectorXd::Zero(6);
    avp[i] = VectorXd::Zero(6);
    fvp[i] = VectorXd::Zero(6);
    IC[i] = MatrixXd::Zero(6,6);
  }

  if (num_rigid_body_objects<0)
    num_bodies = NB+1;  // this was my old assumption, so leave it here as the default behavior
  else
    num_bodies = num_rigid_body_objects;

  I_world.resize(num_bodies);
  Ic_new.resize(num_bodies);
  for (int i = 0; i < num_bodies; i++) {
    I_world[i] = Matrix<double, TWIST_SIZE, TWIST_SIZE>::Zero();
    Ic_new[i] = Matrix<double, TWIST_SIZE, TWIST_SIZE>::Zero();
  }

  bodies.reserve(num_bodies);
  for (int i = last_num_bodies; i < num_bodies; i++) {
    bodies.push_back(std::shared_ptr<RigidBody>(new RigidBody()));
//    bodies[i]->dofnum = i - 1;
  } // setup default dofnums

//  for (int i = 0; i < num_bodies; i++) {
//    bodies[i]->setN(num_dof);
//  }

  num_frames = num_rigid_body_frames;
  frames.resize(num_frames);

  //Variable allocation for gradient calculations
  dXupdq.resize(NB);
  dIC.resize(NB);
  for(int i=0; i < NB; i++) {
    dIC[i].resize(NB);
    for(int j=0; j < NB; j++) {
      dIC[i][j] = MatrixXd::Zero(6,6);
    }
  }

  dI_world.resize(num_bodies);
  dIc_new.resize(num_bodies);
  for (int i = 0; i < num_bodies; i++) {
    dI_world[i] = MatrixXd::Zero(I_world[i].size(), num_positions);
    dIc_new[i] = MatrixXd::Zero(Ic_new[i].size(), num_positions);
  }

  // don't need to resize dcross (it gets resized in dcrm)

  dvdq.resize(NB);
  dvdqd.resize(NB);
  davpdq.resize(NB);
  davpdqd.resize(NB);
  dfvpdq.resize(NB);
  dfvpdqd.resize(NB);

  dvJdqd_mat = MatrixXd::Zero(6,num_positions);
  for(int i=0; i < NB; i++) {
    dvdq[i] = MatrixXd::Zero(6,num_positions);
    dvdqd[i] = MatrixXd::Zero(6,num_positions);
    davpdq[i] = MatrixXd::Zero(6,num_positions);
    davpdqd[i] = MatrixXd::Zero(6,num_positions);
    dfvpdq[i] = MatrixXd::Zero(6,num_positions);
    dfvpdqd[i] = MatrixXd::Zero(6,num_positions);
  }

  // preallocate for COM functions
  bc = Vector3d::Zero();
  bJ = MatrixXd::Zero(3,num_positions);
  bdJ = MatrixXd::Zero(3,num_positions*num_positions);
  dTdTmult = MatrixXd::Zero(3*num_positions,4);

  // preallocate for CMM function
  Ic.resize(NB); // composite rigid body inertias
  dIc.resize(NB); // derivative of composite rigid body inertias
  phi.resize(NB); // joint axis vectors
  Xworld.resize(NB); // spatial transforms from world to each body
  dXworld.resize(NB); // dXworld_dq * qd
  dXup.resize(NB); // dXup_dq * qd
  for(int i=0; i < NB; i++) {
    Ic[i] = MatrixXd::Zero(6,6);
    dIc[i] = MatrixXd::Zero(6,6);
    phi[i] = VectorXd::Zero(6);
    Xworld[i] = MatrixXd::Zero(6,6);
    dXworld[i] = MatrixXd::Zero(6,6);
    dXup[i] = MatrixXd::Zero(6,6);
  }

  Xg = MatrixXd::Zero(6,6); // spatial centroidal projection matrix for a single body
  dXg = MatrixXd::Zero(6,6);  // dXg_dq * qd
  Xcom = MatrixXd::Zero(6,6); // spatial transform from centroid to world
  Jcom = MatrixXd::Zero(3,num_positions);
  dXcom = MatrixXd::Zero(6,6);
  Xi = MatrixXd::Zero(6,6);
  dXidq = MatrixXd::Zero(6,6);

  initialized = false;
  kinematicsInit = false;
  secondDerivativesCached = 0;
}


void RigidBodyManipulator::compile(void)
{
  /* todo:
   - set joint limits (from drakejoint to rbm)
   */

  // reorder body list to make sure that parents before children in the list
  for (size_t i=0; i<bodies.size(); i++) {
    while (bodies[i]->hasParent()) {
      auto iter = find(bodies.begin()+i+1,bodies.end(),bodies[i]->parent);
      if (iter==bodies.end()) break;
      bodies[i].swap(*iter);
    }
  }

  num_bodies = static_cast<int>(bodies.size());
  int _num_positions = 0;
  num_velocities = 0;
  for (auto it = bodies.begin(); it != bodies.end(); ++it) {
    RigidBody& body = **it;
    if (body.hasParent()) {
      body.position_num_start = _num_positions;
      _num_positions += body.getJoint().getNumPositions();
      body.velocity_num_start = num_velocities;
      num_velocities += body.getJoint().getNumVelocities();
    }
    else {
      body.position_num_start = 0;
      body.velocity_num_start = 0;
    }
  }
  for (int i=0; i<num_bodies; i++) {
    bodies[i]->body_index = i;
    bodies[i]->setN(_num_positions, num_velocities);
  }

  B.resize(num_velocities,actuators.size());
  B = MatrixXd::Zero(num_velocities,actuators.size());
  for (size_t ia=0; ia<actuators.size(); ia++)
    for (int i=0; i<actuators[ia].body->getJoint().getNumVelocities(); i++)
      B(actuators[ia].body->velocity_num_start+i,ia) = actuators[ia].reduction;

  resize(_num_positions, NB, num_bodies, num_frames); // TODO: change _num_positions to num_positions above after removing this

  joint_limit_min = VectorXd::Constant(num_positions,-std::numeric_limits<double>::infinity());
  joint_limit_max = VectorXd::Constant(num_positions,std::numeric_limits<double>::infinity());

  for (int i=0; i<num_bodies; i++) {
    bodies[i]->setupOldKinematicTree(this);

    if (!bodies[i]->hasParent())
      updateCollisionElements(bodies[i]);  // update static objects (not done in the kinematics loop)

    // precompute sparsity pattern for each rigid body
    bodies[i]->computeAncestorDOFs(this); // TODO floating base : remove this
  }

  cached_q.resize(num_positions);
  cached_v.resize(num_velocities);

  initialized=true;
}

DrakeCollision::ElementId RigidBodyManipulator::addCollisionElement(const RigidBody::CollisionElement& element, const shared_ptr<RigidBody>& body, string group_name)
{
  DrakeCollision::ElementId id(collision_model->addElement(element));
  if (id != 0) {
    body->collision_element_ids.push_back(id);
    body->collision_element_groups[group_name].push_back(id);
  }
  return id;
}

void RigidBodyManipulator::updateCollisionElements(const shared_ptr<RigidBody>& body)
{
  for (auto id_iter = body->collision_element_ids.begin(); 
       id_iter != body->collision_element_ids.end(); 
       ++id_iter) {
    if (use_new_kinsol) {
      collision_model->updateElementWorldTransform(*id_iter, body->T_new.matrix());
    } else {
      collision_model->updateElementWorldTransform(*id_iter, body->T);
    }
  }
};

bool RigidBodyManipulator::collisionRaycast(const Matrix3Xd &origins,
                                            const Matrix3Xd &ray_endpoints,
                                            VectorXd &distances,
                                            bool use_margins )
{
  return collision_model->collisionRaycast(origins, ray_endpoints, use_margins, distances);
}


bool RigidBodyManipulator::collisionDetect( VectorXd& phi,
                                            MatrixXd& normal,
                                            MatrixXd& xA,
                                            MatrixXd& xB,
                                            vector<int>& bodyA_idx,
                                            vector<int>& bodyB_idx,
                                            const vector<DrakeCollision::ElementId>& ids_to_check,
                                            bool use_margins)
{
  vector<DrakeCollision::PointPair> points;
  //DEBUG
  //cout << "RigidBodyManipulator::collisionDetect: calling collision_model->closestPointsAllToAll" << endl;
  //END_DEBUG
  bool points_found = collision_model->closestPointsAllToAll(ids_to_check, use_margins, points);
  //DEBUG
  //cout << "RigidBodyManipulator::collisionDetect: points.size() = " << points.size() << endl;
  //END_DEBUG

  xA = MatrixXd::Zero(3,points.size());
  xB = MatrixXd::Zero(3,points.size());
  normal = MatrixXd::Zero(3,points.size());
  phi = VectorXd::Zero(points.size());

  Vector3d ptA, ptB, n;
  double distance;
  for (int i=0; i<points.size(); ++i) {
    points[i].getResults(ptA, ptB, n, distance);
    xA.col(i) = ptA;
    xB.col(i) = ptB;
    normal.col(i) = n;
    phi[i] = distance;
    const RigidBody::CollisionElement* elementA = dynamic_cast<const RigidBody::CollisionElement*>(collision_model->readElement(points[i].getIdA()));
    //DEBUG
    //cout << "RigidBodyManipulator::collisionDetect: points[i].getIdA() = " << points[i].getIdA() << endl;
    //cout << "RigidBodyManipulator::collisionDetect: collision_model->readElement(points[i].getIdA()) = " << collision_model->readElement(points[i].getIdA()) << endl;
    //cout << "RigidBodyManipulator::collisionDetect: collision_model->readElement(points[i].getIdA())->getId() = " << collision_model->readElement(points[i].getIdA())->getId() << endl;
    //cout << "RigidBodyManipulator::collisionDetect: elementA = " << elementA << endl;
    //END_DEBUG
    bodyA_idx.push_back(elementA->getBody()->body_index);
    const RigidBody::CollisionElement* elementB = dynamic_cast<const RigidBody::CollisionElement*>(collision_model->readElement(points[i].getIdB()));
    bodyB_idx.push_back(elementB->getBody()->body_index);
  }
  return points_found;
}

bool RigidBodyManipulator::collisionDetect( VectorXd& phi,
                                            MatrixXd& normal,
                                            MatrixXd& xA,
                                            MatrixXd& xB,
                                            vector<int>& bodyA_idx,
                                            vector<int>& bodyB_idx,
                                            const vector<int>& bodies_idx,
                                            const set<string>& active_element_groups,
                                            bool use_margins)
{
  vector<DrakeCollision::ElementId> ids_to_check;
  for (auto body_idx_iter = bodies_idx.begin();
       body_idx_iter !=bodies_idx.end();
       ++body_idx_iter) {
    if (*body_idx_iter > 0 && *body_idx_iter < bodies.size()) {
      for (auto group_iter = active_element_groups.begin();
          group_iter != active_element_groups.end();
          ++group_iter) {
        bodies[*body_idx_iter]->appendCollisionElementIdsFromThisBody(*group_iter, ids_to_check);
      }
    }
  }
  return collisionDetect(phi, normal, xA, xB, bodyA_idx, bodyB_idx, ids_to_check, use_margins);
}

bool RigidBodyManipulator::collisionDetect( VectorXd& phi,
                                            MatrixXd& normal,
                                            MatrixXd& xA,
                                            MatrixXd& xB,
                                            vector<int>& bodyA_idx,
                                            vector<int>& bodyB_idx,
                                            const vector<int>& bodies_idx,
                                            bool use_margins)
{
  vector<DrakeCollision::ElementId> ids_to_check;
  for (auto body_idx_iter = bodies_idx.begin();
       body_idx_iter !=bodies_idx.end();
       ++body_idx_iter) {
    if (*body_idx_iter > 0 && *body_idx_iter < bodies.size()) {
      bodies[*body_idx_iter]->appendCollisionElementIdsFromThisBody(ids_to_check);
    }
  }
  return collisionDetect(phi, normal, xA, xB, bodyA_idx, bodyB_idx, ids_to_check, use_margins);
}

bool RigidBodyManipulator::collisionDetect( VectorXd& phi,
                                            MatrixXd& normal,
                                            MatrixXd& xA,
                                            MatrixXd& xB,
                                            vector<int>& bodyA_idx,
                                            vector<int>& bodyB_idx,
                                            const set<string>& active_element_groups,
                                            bool use_margins)
{
  vector<DrakeCollision::ElementId> ids_to_check;
  for (auto body_iter = bodies.begin();
       body_iter !=bodies.end();
       ++body_iter) {
    for (auto group_iter = active_element_groups.begin();
        group_iter != active_element_groups.end();
        ++group_iter) {
      (*body_iter)->appendCollisionElementIdsFromThisBody(*group_iter, ids_to_check);
    }
  }
  return collisionDetect(phi, normal, xA, xB, bodyA_idx, bodyB_idx, ids_to_check, use_margins);
}

bool RigidBodyManipulator::collisionDetect( VectorXd& phi,
                                            MatrixXd& normal,
                                            MatrixXd& xA,
                                            MatrixXd& xB,
                                            vector<int>& bodyA_idx,
                                            vector<int>& bodyB_idx,
                                            bool use_margins)
{
  vector<DrakeCollision::ElementId> ids_to_check;
  for (auto body_iter = bodies.begin();
       body_iter !=bodies.end();
       ++body_iter) {
    (*body_iter)->appendCollisionElementIdsFromThisBody(ids_to_check);
  }
  return collisionDetect(phi, normal, xA, xB, bodyA_idx, bodyB_idx, ids_to_check, use_margins);
}

bool RigidBodyManipulator::allCollisions(vector<int>& bodyA_idx,
                                         vector<int>& bodyB_idx,
                                         MatrixXd& xA_in_world, MatrixXd& xB_in_world,
                                         bool use_margins)
{
  vector<DrakeCollision::PointPair> points;
  bool points_found = collision_model->collisionPointsAllToAll(use_margins, points);

  xA_in_world = MatrixXd::Zero(3,points.size());
  xB_in_world = MatrixXd::Zero(3,points.size());
  //normal = MatrixXd::Zero(3,points.size());
  //phi = VectorXd::Zero(points.size());

  Vector3d ptA, ptB, n;
  double distance;
  for (int i=0; i<points.size(); ++i) {
    points[i].getResults(ptA, ptA, n, distance);
    xA_in_world.col(i) = ptA;
    xB_in_world.col(i) = ptB;
    //normal.col(i) = n;
    //phi[i] = distance;
    const RigidBody::CollisionElement* elementA = dynamic_cast<const RigidBody::CollisionElement*>(collision_model->readElement(points[i].getIdA()));
    bodyA_idx.push_back(elementA->getBody()->body_index);
    const RigidBody::CollisionElement* elementB = dynamic_cast<const RigidBody::CollisionElement*>(collision_model->readElement(points[i].getIdB()));
    bodyB_idx.push_back(elementB->getBody()->body_index);
  }
  return points_found;
}

void RigidBodyManipulator::warnOnce(const string& id, const string& msg)
{
  auto print_warning_iter = already_printed_warnings.find(id);
  if (print_warning_iter == already_printed_warnings.end()) {
    cout << msg << endl;
    already_printed_warnings.insert(id);
  }
}

void RigidBodyManipulator::warnOnce(const string& id, const string& msg)
{
  auto print_warning_iter = already_printed_warnings.find(id);
  if (print_warning_iter == already_printed_warnings.end()) {
    cout << msg << endl;
    already_printed_warnings.insert(id);
  }
}

//bool RigidBodyManipulator::closestDistanceAllBodies(VectorXd& distance,
                                                        //MatrixXd& Jd)
//{
  //MatrixXd ptsA, ptsB, normal, JA, JB;
  //vector<int> bodyA_idx, bodyB_idx;
  //bool return_val = closestPointsAllBodies(bodyA_idx,bodyB_idx,ptsA,ptsB,normal,distance, JA,JB,Jd);
  //DEBUG
  //cout << "RigidBodyManipulator::closestDistanceAllBodies: distance.size() = " << distance.size() << endl;
  //END_DEBUG
  //return return_val;
//};

template <typename Derived>
void RigidBodyManipulator::doKinematics(MatrixBase<Derived> & q, bool b_compute_second_derivatives)
{
  double* q_ptr = nullptr;
  if (q.size() > 0)
    q_ptr = &q[0];
  doKinematics(q_ptr, b_compute_second_derivatives);
}

template <typename DerivedA, typename DerivedB>
void RigidBodyManipulator::doKinematics(MatrixBase<DerivedA>  & q, bool b_compute_second_derivatives, MatrixBase<DerivedB>  & v)
{
  double* q_ptr = nullptr;
  if (q.size() > 0)
    q_ptr = &q[0];
  double* v_ptr = nullptr;
  if (v.size() > 0)
    v_ptr = &v[0];
  doKinematics(q_ptr, b_compute_second_derivatives, v_ptr);
}

void RigidBodyManipulator::doKinematics(double* q, bool b_compute_second_derivatives, double* qd)
{
  if (use_new_kinsol) {
    warnOnce("new_kinsol_old_method_doKinematics", "Warning: called old doKinematics with use_new_kinsol set to true.");
    Map<VectorXd> q_map(q, num_positions, 1);
    double nv = qd == nullptr ? 0 : num_velocities;
    Map<VectorXd> v_map(qd, nv, 1);
    doKinematicsNew(q_map, v_map, b_compute_second_derivatives, qd != nullptr);
  }
  else {

  //DEBUG
  //try{
  //END_DEBUG
  int i,j,k,l;

  //DEBUG
  //cout << "RigidBodyManipulator::doKinematics: q = " << endl;
  //for (i = 0; i < num_dof; i++) {
    //cout << q[i] << endl;
  //}
  //END_DEBUG
  //Check against cached values for bodies[1];
  if (kinematicsInit) {
    bool skip = true;
    if (b_compute_second_derivatives && !secondDerivativesCached)
      skip = false;
    for (i = 0; i < num_positions; i++) {
      if (q[i] != cached_q[i] || (qd && qd[i] != cached_v[i])) {
        skip = false;
        break;
      }
    }
    if (skip) {
      return;
    }
  }

  if (!initialized) { compile(); }

  Matrix4d TJ, dTJ, ddTJ, Tbinv, Tb, Tmult, dTmult, dTdotmult, TdTmult, TJdot, dTJdot, TddTmult;
  Matrix4d fb_dTJ[6], fb_dTJdot[6], fb_dTmult[6], fb_ddTJ[3][3];  // will be 7 when quats implemented...

  Matrix3d rx,drx,ddrx,ry,dry,ddry,rz,drz,ddrz;

  for (i = 0; i < num_bodies; i++) {
    if (!bodies[i]->hasParent()) {
      bodies[i]->T = bodies[i]->Ttree;
      //dTdq, ddTdqdq initialized as all zeros
    } else if (bodies[i]->floating == 1) {
      shared_ptr<RigidBody> parent = bodies[i]->parent;
      double qi[6];
      for (j=0; j<6; j++) qi[j] = q[bodies[i]->position_num_start+j];

      rotx(qi[3],rx,drx,ddrx);
      roty(qi[4],ry,dry,ddry);
      rotz(qi[5],rz,drz,ddrz);

      Tb = bodies[i]->T_body_to_joint;
      Tbinv = Tb.inverse();

      TJ = Matrix4d::Identity();  TJ.block<3,3>(0,0) = rz*ry*rx;  TJ(0,3)=qi[0]; TJ(1,3)=qi[1]; TJ(2,3)=qi[2];

      Tmult = bodies[i]->Ttree * Tbinv * TJ * Tb;
      bodies[i]->T = parent->T * Tmult;

      // see notes below
      bodies[i]->dTdq = parent->dTdq * Tmult;
      dTmult = bodies[i]->Ttree * Tbinv * dTJ * Tb;
      TdTmult = parent->T * dTmult;

      fb_dTJ[0] << 0,0,0,1, 0,0,0,0, 0,0,0,0, 0,0,0,0;
      fb_dTJ[1] << 0,0,0,0, 0,0,0,1, 0,0,0,0, 0,0,0,0;
      fb_dTJ[2] << 0,0,0,0, 0,0,0,0, 0,0,0,1, 0,0,0,0;
      fb_dTJ[3] = Matrix4d::Zero(); fb_dTJ[3].block<3,3>(0,0) = rz*ry*drx;
      fb_dTJ[4] = Matrix4d::Zero(); fb_dTJ[4].block<3,3>(0,0) = rz*dry*rx;
      fb_dTJ[5] = Matrix4d::Zero(); fb_dTJ[5].block<3,3>(0,0) = drz*ry*rx;

      for (j=0; j<6; j++) {
        fb_dTmult[j] = bodies[i]->Ttree * Tbinv * fb_dTJ[j] * Tb;
        TdTmult = parent->T * fb_dTmult[j];
        bodies[i]->dTdq.row(bodies[i]->position_num_start + j) += TdTmult.row(0);
        bodies[i]->dTdq.row(bodies[i]->position_num_start + j + num_positions) += TdTmult.row(1);
        bodies[i]->dTdq.row(bodies[i]->position_num_start + j + 2*num_positions) += TdTmult.row(2);
      }

      if (b_compute_second_derivatives) {
        fb_ddTJ[0][0] << rz*ry*ddrx, MatrixXd::Zero(3,1), MatrixXd::Zero(1,4);
        fb_ddTJ[0][1] << rz*dry*drx, MatrixXd::Zero(3,1), MatrixXd::Zero(1,4);
        fb_ddTJ[0][2] << drz*ry*drx, MatrixXd::Zero(3,1), MatrixXd::Zero(1,4);
        fb_ddTJ[1][0] << rz*dry*drx, MatrixXd::Zero(3,1), MatrixXd::Zero(1,4);
        fb_ddTJ[1][1] << rz*ddry*rx, MatrixXd::Zero(3,1), MatrixXd::Zero(1,4);
        fb_ddTJ[1][2] << drz*dry*rx, MatrixXd::Zero(3,1), MatrixXd::Zero(1,4);
        fb_ddTJ[2][0] << drz*ry*drx, MatrixXd::Zero(3,1), MatrixXd::Zero(1,4);
        fb_ddTJ[2][1] << drz*dry*rx, MatrixXd::Zero(3,1), MatrixXd::Zero(1,4);
        fb_ddTJ[2][2] << ddrz*ry*rx, MatrixXd::Zero(3,1), MatrixXd::Zero(1,4);

        // ddTdqdq = [d(dTdq)dq1; d(dTdq)dq2; ...]
        bodies[i]->ddTdqdq = MatrixXd::Zero(3*num_positions*num_positions,4);  // note: could be faster if I skipped this (like I do for floating == 0 below)

        //        bodies[i]->ddTdqdq = parent->ddTdqdq * Tmult;
        for (set<IndexRange>::iterator iter = parent->ddTdqdq_nonzero_rows_grouped.begin(); iter != parent->ddTdqdq_nonzero_rows_grouped.end(); iter++) {
          bodies[i]->ddTdqdq.block(iter->start,0,iter->length,4) = parent->ddTdqdq.block(iter->start,0,iter->length,4) * Tmult;
        }

        for (j=0; j<6; j++) {
          dTmult = bodies[i]->Ttree * Tbinv * fb_dTJ[j] * Tb;
          dTdTmult = parent->dTdq * dTmult;
          for (k=0; k<3*num_positions; k++) {
            bodies[i]->ddTdqdq.row(3*num_positions*(bodies[i]->position_num_start+j) + k) += dTdTmult.row(k);
          }

          for (l=0; l<3; l++) {
            for (k=0;k<num_positions;k++) {
              if (k>=bodies[i]->position_num_start && k<=bodies[i]->position_num_start+j) {
                bodies[i]->ddTdqdq.row(bodies[i]->position_num_start+j + (3*k+l)*num_positions) += dTdTmult.row(l*num_positions+k);
              } else {
                bodies[i]->ddTdqdq.row(bodies[i]->position_num_start+j + (3*k+l)*num_positions) += dTdTmult.row(l*num_positions+k);
              }
            }
          }

          if (j>=3) {
            for (k=3; k<6; k++) {
              TddTmult = parent->T*bodies[i]->Ttree * Tbinv * fb_ddTJ[j-3][k-3] * Tb;
              bodies[i]->ddTdqdq.row(3*num_positions*(bodies[i]->position_num_start+k) + bodies[i]->position_num_start+j) += TddTmult.row(0);
              bodies[i]->ddTdqdq.row(3*num_positions*(bodies[i]->position_num_start+k) + bodies[i]->position_num_start+j + num_positions) += TddTmult.row(1);
              bodies[i]->ddTdqdq.row(3*num_positions*(bodies[i]->position_num_start+k) + bodies[i]->position_num_start+j + 2*num_positions) += TddTmult.row(2);
            }
          }
        }
      }
      if (qd) {
        double qdi[6];

        TJdot = Matrix4d::Zero();
        for (int j=0; j<6; j++) {
          qdi[j] = qd[bodies[i]->position_num_start+j];
          TJdot += fb_dTJ[j]*qdi[j];
        }

        fb_dTJdot[0] = Matrix4d::Zero();
        fb_dTJdot[1] = Matrix4d::Zero();
        fb_dTJdot[2] = Matrix4d::Zero();
        fb_dTJdot[3] = Matrix4d::Zero();  fb_dTJdot[3].block<3,3>(0,0) = (drz*qdi[5])*ry*drx + rz*(dry*qdi[4])*drx + rz*ry*(ddrx*qdi[3]);
        fb_dTJdot[4] = Matrix4d::Zero();  fb_dTJdot[4].block<3,3>(0,0) = (drz*qdi[5])*dry*rx + rz*(ddry*qdi[4])*rx + rz*dry*(drx*qdi[3]);
        fb_dTJdot[5] = Matrix4d::Zero();  fb_dTJdot[5].block<3,3>(0,0) = (ddrz*qdi[5])*ry*rx + drz*(dry*qdi[4])*rx + drz*ry*(drx*qdi[3]);

        dTdotmult = bodies[i]->Ttree * Tbinv * TJdot * Tb;
        bodies[i]->Tdot = parent->Tdot*Tmult + parent->T * dTdotmult;

        bodies[i]->dTdqdot = parent->dTdqdot* Tmult + parent->dTdq * dTdotmult;

        for (int j=0; j<6; j++) {
          dTdotmult = parent->Tdot*fb_dTmult[j] + parent->T*bodies[i]->Ttree*Tbinv*fb_dTJdot[j]*Tb;
          bodies[i]->dTdqdot.row(bodies[i]->position_num_start + j) += dTdotmult.row(0);
          bodies[i]->dTdqdot.row(bodies[i]->position_num_start + j + num_positions) += dTdotmult.row(1);
          bodies[i]->dTdqdot.row(bodies[i]->position_num_start + j + 2*num_positions) += dTdotmult.row(2);
        }
      }

    } else if (bodies[i]->floating == 2) {
      cerr << "mex kinematics for quaternion floating bases are not implemented yet" << endl;
    } else {
      shared_ptr<RigidBody> parent = bodies[i]->parent;
      double qi = q[bodies[i]->position_num_start];
      Tjcalc(bodies[i]->pitch,qi,&TJ);
      dTjcalc(bodies[i]->pitch,qi,&dTJ);

      Tb = bodies[i]->T_body_to_joint;
      Tbinv = Tb.inverse();

      Tmult = bodies[i]->Ttree * Tbinv * TJ * Tb;

      bodies[i]->T = parent->T * Tmult;

      /*
       * note the unusual format of dTdq(chosen for efficiently calculating jacobians from many pts)
       * dTdq = [dT(1,:)dq1; dT(1,:)dq2; ...; dT(1,:)dqN; dT(2,dq1) ...]
       */

      bodies[i]->dTdq = parent->dTdq * Tmult;  // note: could only compute non-zero entries here

      dTmult = bodies[i]->Ttree * Tbinv * dTJ * Tb;
      TdTmult = parent->T * dTmult;
      bodies[i]->dTdq.row(bodies[i]->position_num_start) += TdTmult.row(0);
      bodies[i]->dTdq.row(bodies[i]->position_num_start + num_positions) += TdTmult.row(1);
      bodies[i]->dTdq.row(bodies[i]->position_num_start + 2*num_positions) += TdTmult.row(2);

      if (b_compute_second_derivatives) {
        //ddTdqdq = [d(dTdq)dq1; d(dTdq)dq2; ...]
        //	bodies[i]->ddTdqdq = parent->ddTdqdq * Tmult; // pushed this into the loop below to exploit the sparsity
        for (set<IndexRange>::iterator iter = parent->ddTdqdq_nonzero_rows_grouped.begin(); iter != parent->ddTdqdq_nonzero_rows_grouped.end(); iter++) {
          bodies[i]->ddTdqdq.block(iter->start,0,iter->length,4) = parent->ddTdqdq.block(iter->start,0,iter->length,4) * Tmult;
        }

        dTdTmult = parent->dTdq * dTmult;
        for (j = 0; j < 3*num_positions; j++) {
          bodies[i]->ddTdqdq.row(3*num_positions*(bodies[i]->position_num_start) + j) = dTdTmult.row(j);
        }

        // ind = reshape(reshape(body.dofnum+0:num_dof:3*num_dof*num_dof,3,[])',[],1); % ddTdqidq
        for (j = 0; j < 3; j++) {
          for (k = 0; k < num_positions; k++) {
            if (k == bodies[i]->position_num_start) {
              bodies[i]->ddTdqdq.row(bodies[i]->position_num_start + (3*k+j)*num_positions) += dTdTmult.row(j*num_positions+k);
            } else {
              bodies[i]->ddTdqdq.row(bodies[i]->position_num_start + (3*k+j)*num_positions) = dTdTmult.row(j*num_positions+k);
            }
          }
        }

        ddTjcalc(bodies[i]->pitch,qi,&ddTJ);
        TddTmult = parent->T*bodies[i]->Ttree * Tbinv * ddTJ * Tb;

        bodies[i]->ddTdqdq.row(3*num_positions*(bodies[i]->position_num_start) + bodies[i]->position_num_start) += TddTmult.row(0);
        bodies[i]->ddTdqdq.row(3*num_positions*(bodies[i]->position_num_start) + bodies[i]->position_num_start + num_positions) += TddTmult.row(1);
        bodies[i]->ddTdqdq.row(3*num_positions*(bodies[i]->position_num_start) + bodies[i]->position_num_start + 2*num_positions) += TddTmult.row(2);
      }

      if (qd) {
        double qdi = qd[bodies[i]->position_num_start];
        TJdot = dTJ*qdi;
        ddTjcalc(bodies[i]->pitch,qi,&ddTJ);
        dTJdot = ddTJ*qdi;

//        body.Tdot = body.parent.Tdot*body.Ttree*inv(body.T_body_to_joint)*TJ*body.T_body_to_joint + body.parent.T*body.Ttree*inv(body.T_body_to_joint)*TJdot*body.T_body_to_joint;
        dTdotmult = bodies[i]->Ttree * Tbinv * TJdot * Tb;
        bodies[i]->Tdot = parent->Tdot*Tmult + parent->T * dTdotmult;
//        body.dTdqdot = body.parent.dTdqdot*body.Ttree*inv(body.T_body_to_joint)*TJ*body.T_body_to_joint + body.parent.dTdq*body.Ttree*inv(body.T_body_to_joint)*TJdot*body.T_body_to_joint;
        bodies[i]->dTdqdot = parent->dTdqdot* Tmult + parent->dTdq * dTdotmult;

//        body.dTdqdot(this_dof_ind,:) = body.dTdqdot(this_dof_ind,:) + body.parent.Tdot(1:3,:)*body.Ttree*inv(body.T_body_to_joint)*dTJ*body.T_body_to_joint + body.parent.T(1:3,:)*body.Ttree*inv(body.T_body_to_joint)*dTJdot*body.T_body_to_joint;
        dTdotmult = parent->Tdot*dTmult + parent->T*bodies[i]->Ttree*Tbinv*dTJdot*Tb;
        bodies[i]->dTdqdot.row(bodies[i]->position_num_start) += dTdotmult.row(0);
        bodies[i]->dTdqdot.row(bodies[i]->position_num_start + num_positions) += dTdotmult.row(1);
        bodies[i]->dTdqdot.row(bodies[i]->position_num_start + 2*num_positions) += dTdotmult.row(2);
      }
    }

    if (bodies[i]->hasParent()) {
      //DEBUG
      //cout << "RigidBodyManipulator::doKinematics: updating " << bodies[i]->linkname << " ..." << endl;
      //END_DEBUG
      updateCollisionElements(bodies[i]);
      //DEBUG
      //cout << "RigidBodyManipulator::doKinematics: done updating " << bodies[i]->linkname << endl;
      //END_DEBUG
    }
  }

  // Have the collision model do any model-wide updates that it needs to
  collision_model->updateModel();

  kinematicsInit = true;
  for (i = 0; i < num_positions; i++) {
    cached_q[i] = q[i];
    if (qd) cached_v[i] = qd[i];
  }
  secondDerivativesCached = b_compute_second_derivatives;
  //DEBUG
  //} catch (const out_of_range& oor) {
    //string msg("In RigidBodyManipulator::doKinematics:\n");
    //throw std::out_of_range(msg + oor.what());
  //}
  //END_DEBUG
  }
}

template <typename DerivedQ, typename DerivedV>
void RigidBodyManipulator::doKinematicsNew(const MatrixBase<DerivedQ>& q, const MatrixBase<DerivedV>& v, bool compute_gradients, bool compute_JdotV) {
  EIGEN_STATIC_ASSERT_VECTOR_ONLY(MatrixBase<DerivedQ>);
  EIGEN_STATIC_ASSERT_VECTOR_ONLY(MatrixBase<DerivedV>);
  assert(q.rows() == num_positions);
  assert(v.rows() == num_velocities || v.rows() == 0);

  if (kinematicsInit) {
    bool skip = true;
    if (compute_gradients && !gradients_cached) {
      skip = false;
    }
    if (v.rows() > 0) {
      if (!velocity_kinematics_cached) {
        skip = false;
      }
      for (int i = 0; i < num_velocities; i++) {
        if (v[i] != cached_v[i]) {
          skip = false;
          break;
        }
      }
    }
    if (compute_JdotV && !jdotV_cached)
      skip = false;
    for (int i = 0; i < num_positions; i++) {
      if (q[i] != cached_q[i]) {
        skip = false;
        break;
      }
    }
    if (skip) {
      return;
    }
  }

  int nq = num_positions;
  int gradient_order = compute_gradients ? 1 : 0;
  GradientVar<double, TWIST_SIZE, 1> joint_twist(TWIST_SIZE, 1, nq, gradient_order);

  // other bodies
  for (size_t i = 0; i < bodies.size(); i++) {
    RigidBody& body = *bodies[i];

    if (body.hasParent()) {
      const DrakeJoint& joint = body.getJoint();
      auto q_body = q.middleRows(body.position_num_start, joint.getNumPositions());

      // transform
      Isometry3d T_body_to_parent = joint.getTransformToParentBody() * joint.jointTransform(q_body);
      body.T_new = body.parent->T_new * T_body_to_parent;

      // motion subspace in body frame
      Eigen::MatrixXd* dSdq = compute_gradients ? &(body.dSdqi) : nullptr;
      joint.motionSubspace(q_body, body.S, dSdq);

      // motion subspace in world frame
      body.J = transformSpatialMotion(body.T_new, body.S);

      // qdot to v
      Eigen::MatrixXd* dqdot_to_v = compute_gradients ? &(body.dqdot_to_v_dqi) : nullptr;
      joint.qdot2v(q_body, body.qdot_to_v, dqdot_to_v);
      if (compute_gradients) {
        body.dqdot_to_v_dq.setZero();
        body.dqdot_to_v_dq.middleCols(body.position_num_start, joint.getNumPositions()) = body.dqdot_to_v_dqi;
      }

      // v to qdot
      Eigen::MatrixXd* dv_to_qdot = compute_gradients ? &(body.dv_to_qdot_dqi) : nullptr;
      joint.v2qdot(q_body, body.v_to_qdot, dv_to_qdot);
      if (compute_gradients) {
        body.dv_to_qdot_dq.setZero();
        body.dv_to_qdot_dq.middleCols(body.position_num_start, joint.getNumPositions()) = body.dv_to_qdot_dqi;
      }

      if (compute_gradients) {
        // gradient of transform
        auto dT_body_to_parentdqi = dHomogTrans(T_body_to_parent, body.S, body.qdot_to_v).eval();
        Gradient<Isometry3d::MatrixType, Eigen::Dynamic>::type dT_body_to_parentdq(HOMOGENEOUS_TRANSFORM_SIZE, nq);
        dT_body_to_parentdq.setZero();
        dT_body_to_parentdq.middleCols(body.position_num_start, joint.getNumPositions()) = dT_body_to_parentdqi;
        body.dTdq_new = matGradMultMat(body.parent->T_new.matrix(), T_body_to_parent.matrix(), body.parent->dTdq_new, dT_body_to_parentdq);

        // gradient of motion subspace in world
        MatrixXd dSdq = MatrixXd::Zero(body.S.size(), nq);
        dSdq.middleCols(body.position_num_start, joint.getNumPositions()) = body.dSdqi;
        body.dJdq = dTransformSpatialMotion(body.T_new, body.S, body.dTdq_new, dSdq);
      }

      if (v.rows() > 0) {
        // twist
        auto v_body = v.middleRows(body.velocity_num_start, joint.getNumVelocities());
        joint_twist.value().noalias() = body.J * v_body;
        body.twist = body.parent->twist;
        body.twist += joint_twist.value();

        if (compute_gradients) {
          // dtwistdq
          joint_twist.gradient().value() = matGradMult(body.dJdq, v_body);
          body.dtwistdq = body.parent->dtwistdq + joint_twist.gradient().value();
        }

        if (compute_JdotV) {
          // Sdotv
          auto dSdotVdqi = compute_gradients ? &body.dSdotVdqi : nullptr;
          auto dSdotVdvi = compute_gradients ? &body.dSdotVdvi : nullptr;
          joint.motionSubspaceDotTimesV(q_body, v_body, body.SdotV, dSdotVdqi, dSdotVdvi);

          // Jdotv
          auto joint_accel = crossSpatialMotion(body.twist, joint_twist.value());
          joint_accel += transformSpatialMotion(body.T_new, body.SdotV);
          body.JdotV = body.parent->JdotV + joint_accel;

          if (compute_gradients) {
            // dJdotvdq
            // TODO: exploit sparsity better
            Matrix<double, TWIST_SIZE, Eigen::Dynamic> dSdotVdq(TWIST_SIZE, nq);
            dSdotVdq.setZero();
            dSdotVdq.middleCols(body.position_num_start, joint.getNumPositions()) = body.dSdotVdqi;
            MatrixXd dcrm_twist_joint_twistdq(TWIST_SIZE, nq);
            dcrm(body.twist, joint_twist.value(), body.dtwistdq, joint_twist.gradient().value(), &dcrm_twist_joint_twistdq); // TODO: make dcrm templated
            body.dJdotVdq = body.parent->dJdotVdq
                + dcrm_twist_joint_twistdq
                + dTransformSpatialMotion(body.T_new, body.SdotV, body.dTdq_new, dSdotVdq);

            // dJdotvdv
            int nv_joint = joint.getNumVelocities();
            std::vector<int> v_indices;
            auto dtwistdv = geometricJacobian<double>(0, i, 0, 0, false, &v_indices);
            int nv_branch = static_cast<int>(v_indices.size());

            Matrix<double, TWIST_SIZE, Eigen::Dynamic> djoint_twistdv(TWIST_SIZE, nv_branch);
            djoint_twistdv.setZero();
            djoint_twistdv.rightCols(nv_joint) = body.J;

            Matrix<double, TWIST_SIZE, Eigen::Dynamic> djoint_acceldv(TWIST_SIZE, nv_branch);
            djoint_acceldv = dCrossSpatialMotion(body.twist, joint_twist.value(), dtwistdv.value(), djoint_twistdv); // TODO: can probably exploit sparsity better
            djoint_acceldv.rightCols(nv_joint) += transformSpatialMotion(body.T_new, *dSdotVdvi);

            body.dJdotVdv.setZero();
            for (int j = 0; j < nv_branch; j++) {
              int v_index = v_indices[j];
              body.dJdotVdv.col(v_index) = body.parent->dJdotVdv.col(v_index) + djoint_acceldv.col(j);
            }
          }
        }
      }

      // Update collision geometries
      updateCollisionElements(bodies[i]);
    }
    else {
      body.T_new = Isometry3d(body.Ttree);
      // motion subspace in body frame is empty
      // motion subspace in world frame is empty
      // qdot to v is empty
      // v to qdot is empty
      if (compute_gradients) {
        // gradient of transform
        body.dTdq_new.setZero();
        // gradient of motion subspace in world is empty
      }
      if (v.rows() > 0) {
        body.twist.setZero();
        if (compute_gradients) {
          body.dtwistdq.setZero();
        }
        if (compute_JdotV) {
          body.SdotV.setZero();
          if (compute_gradients) {
            body.dSdotVdqi.setZero();
            body.dSdotVdvi.setZero();
          }
          body.JdotV.setZero();
          if (compute_gradients) {
            body.dJdotVdq.setZero();
            body.dJdotVdv.setZero();
          }
        }
      }
    }
  }

  // Have the collision model do any model-wide updates that it needs to
  collision_model->updateModel();

  kinematicsInit = true;
  cached_inertia_gradients_order = -1;
  gradients_cached = compute_gradients;
  velocity_kinematics_cached = v.rows() > 0;
  jdotV_cached = compute_JdotV && velocity_kinematics_cached;
  for (int i = 0; i < num_positions; i++) cached_q[i] = q[i];
  if (v.rows() > 0) for (int i = 0; i < num_velocities; i++) cached_v[i] = v[i];
}

template <typename DerivedA, typename DerivedB>
void RigidBodyManipulator::getCMM(MatrixBase<DerivedA> const & q, MatrixBase<DerivedA> const & qd, MatrixBase<DerivedB> &A, MatrixBase<DerivedB> &Adot)
{
  if (use_new_kinsol) {
    warnOnce("new_kinsol_old_method_getCMM", "Warning: called old getCMM with use_new_kinsol set to true.");
    typedef typename DerivedB::Scalar Scalar;
    GradientVar<Scalar, TWIST_SIZE, Eigen::Dynamic> cmm = centroidalMomentumMatrix<Scalar>(1);
    A = cmm.value();
    VectorXd Adot_vectorized = cmm.gradient().value() * qd;
    Map<typename MatrixBase<DerivedA>::PlainObject> Adot_map(Adot_vectorized.data(), Adot.rows(), Adot.cols());
    Adot = Adot_map;
    return;
  }

  // returns the centroidal momentum matrix as described in Orin & Goswami 2008
  //
  // h = A*qd, where h(4:6) is the total linear momentum and h(1:3) is the
  // total angular momentum in the centroid frame (world fram translated to COM).

  Vector3d com; getCOM(com);
  Xtrans(-com,&Xcom);

  getCOMJac(Jcom);
  Vector3d com_dot = Jcom*qd;
  dXcom = MatrixXd::Zero(6,6);
  dXcom(5,1) = 1*com_dot(0);
  dXcom(4,2) = -1*com_dot(0);
  dXcom(5,0) = -1*com_dot(1);
  dXcom(3,2) = 1*com_dot(1);
  dXcom(4,0) = 1*com_dot(2);
  dXcom(3,1) = -1*com_dot(2);

  A = MatrixXd::Zero(6,num_positions);
  Adot = MatrixXd::Zero(6,num_positions);

  for (int i=0; i < NB; i++) {
    Ic[i] = I[i];
    dIc[i] = MatrixXd::Zero(6,6);
  }

  int n;
  for (int i=NB-1; i >= 0; i--) {
    n = dofnum[i];
    jcalc(pitch[i],q[n],&Xi,&phi[i]);
    Xup[i] = Xi * Xtree[i];

    djcalc(pitch[i], q[n], &dXidq);
    dXup[i] = dXidq * Xtree[i] * qd[n];

    if (parent[i] >= 0) {
      Ic[parent[i]] += Xup[i].transpose()*Ic[i]*Xup[i];
      dIc[parent[i]] += (dXup[i].transpose()*Ic[i] + Xup[i].transpose()*dIc[i])*Xup[i] + Xup[i].transpose()*Ic[i]*dXup[i];
    }
  }


  for (int i=0; i < NB; i++) {
    if (parent[i] >= 0) {
      Xworld[i] = Xup[i] * Xworld[parent[i]];
      dXworld[i] = dXup[i]*Xworld[parent[i]] + Xup[i]*dXworld[parent[i]];
    }
    else {
      Xworld[i] = Xup[i];
      dXworld[i] = dXup[i];
    }

    Xg = Xworld[i] * Xcom; // spatial transform from centroid to body
    dXg = dXworld[i] * Xcom + Xworld[i] * dXcom;

    n = dofnum[i];
    A.col(n) = Xg.transpose()*Ic[i]*phi[i];
    Adot.col(n) = dXg.transpose()*Ic[i]*phi[i] + Xg.transpose()*dIc[i]*phi[i];
  }
}

void RigidBodyManipulator::updateCompositeRigidBodyInertias(int gradient_order) {
  if (!use_new_kinsol) {
    throw std::runtime_error("method requires new kinsol format");
  }
  if (gradient_order > 1) {
    throw std::runtime_error("only first order gradients are available");
  }

  if (gradient_order > cached_inertia_gradients_order) {
    for (int i = 0; i < num_bodies; i++) {
      Gradient<Isometry3d::MatrixType, Eigen::Dynamic>::type* dTdq = nullptr;
      if (gradient_order > 0)
        dTdq = &(bodies[i]->dTdq_new);

      auto inertia_world = transformSpatialInertia(bodies[i]->T_new, dTdq, bodies[i]->I);
      I_world[i] = inertia_world.value();
      Ic_new[i] = inertia_world.value();

      if (inertia_world.hasGradient()) {
        dI_world[i] = inertia_world.gradient().value();
        dIc_new[i] = inertia_world.gradient().value();
      }
    }

    for (int i = num_bodies - 1; i >= 0; i--) {
      if (bodies[i]->hasParent()) {
        Ic_new[bodies[i]->parent->body_index] += Ic_new[i];
        if (gradient_order > 0) {
          dIc_new[bodies[i]->parent->body_index] += dIc_new[i];
        }
      }
    }
  }
  cached_inertia_gradients_order = gradient_order;
}

template <typename Scalar>
GradientVar<Scalar, TWIST_SIZE, Eigen::Dynamic> RigidBodyManipulator::worldMomentumMatrix(int gradient_order, const std::set<int>& robotnum, bool in_terms_of_qdot)
{
  if (!use_new_kinsol)
    throw std::runtime_error("method requires new kinsol format");
  if (gradient_order > 1)
    throw std::runtime_error("only first order gradient is available");

  updateCompositeRigidBodyInertias(gradient_order);

  int nq = num_positions;
  int nv = num_velocities;
  int ncols = in_terms_of_qdot ? nq : nv;
  GradientVar<Scalar, TWIST_SIZE, Eigen::Dynamic> ret(TWIST_SIZE, ncols, nq, gradient_order);
  ret.value().setZero();
  if (gradient_order > 0)
    ret.gradient().value().setZero();
  int gradient_row_start = 0;
  for (int i = 0; i < num_bodies; i++) {
    RigidBody& body = *bodies[i];

    if (body.hasParent()) {
      const DrakeJoint& joint = body.getJoint();
      int ncols_joint = in_terms_of_qdot ? joint.getNumPositions() : joint.getNumVelocities();
      if (isBodyPartOfRobot(body, robotnum))
      {
        int start = in_terms_of_qdot ? body.position_num_start : body.velocity_num_start;

        if (in_terms_of_qdot) {
          auto IcJ = (Ic_new[i] * body.J).eval();
          ret.value().middleCols(start, ncols_joint).noalias() = IcJ * body.qdot_to_v;
          if (gradient_order > 0) {
            auto dIcJ = matGradMultMat(Ic_new[i], body.J, dIc_new[i], body.dJdq);
            ret.gradient().value().middleRows(gradient_row_start, TWIST_SIZE * ncols_joint) = matGradMultMat(IcJ, body.qdot_to_v, dIcJ, body.dqdot_to_v_dq);
          }
        }
        else {
          ret.value().middleCols(start, ncols_joint).noalias() = Ic_new[i] * body.J;
          if (gradient_order > 0) {
            ret.gradient().value().middleRows(gradient_row_start, TWIST_SIZE * ncols_joint) = matGradMultMat(Ic_new[i], body.J, dIc_new[i], body.dJdq);
          }
        }
      }
      gradient_row_start += TWIST_SIZE * ncols_joint;
    }
  }
  return ret;
}

template <typename Scalar>
GradientVar<Scalar, TWIST_SIZE, 1> RigidBodyManipulator::worldMomentumMatrixDotTimesV(int gradient_order, const std::set<int>& robotnum)
{
  if (!use_new_kinsol) {
    if (gradient_order > 0)
      throw std::runtime_error("no gradients available with old kinsol format.");
    MatrixXd A(TWIST_SIZE, num_positions);
    MatrixXd Adot(TWIST_SIZE, num_positions);
    getCMM(cached_q, cached_v, A, Adot);
    GradientVar<Scalar, TWIST_SIZE, 1> ret(Adot.rows(), 1, num_positions, 0);
    ret.value() = Adot * cached_v;
    return ret;
  }

  if (gradient_order > 1)
    throw std::runtime_error("only first order gradient is available");

  updateCompositeRigidBodyInertias(gradient_order);

  GradientVar<Scalar, TWIST_SIZE, 1> ret(TWIST_SIZE, 1, num_positions, gradient_order);
  ret.value().setZero();
  if (gradient_order > 0)
    ret.gradient().value().setZero();

  for (int i = 0; i < num_bodies; i++) {
    RigidBody& body = *bodies[i];
    if (body.hasParent()) {
      if (isBodyPartOfRobot(body, robotnum)) {
        ret.value().noalias() += I_world[i] * body.JdotV;
        auto inertia_times_twist = (I_world[i] * body.twist).eval();
        ret.value().noalias() += crossSpatialForce(body.twist, inertia_times_twist);

        if (gradient_order > 0) {
          ret.gradient().value() += matGradMultMat(I_world[i], body.JdotV, dI_world[i], body.dJdotVdq);
          auto dinertia_times_twist = (I_world[i] * body.dtwistdq).eval();
          dinertia_times_twist.noalias() += matGradMult(dI_world[i], body.twist);
          ret.gradient().value() += dCrossSpatialForce(body.twist, inertia_times_twist, body.dtwistdq, dinertia_times_twist);
        }
      }
    }
  }

  return ret;
}

template <typename Scalar>
GradientVar<Scalar, TWIST_SIZE, Eigen::Dynamic> RigidBodyManipulator::centroidalMomentumMatrix(int gradient_order, const std::set<int>& robotnum, bool in_terms_of_qdot)
{
  auto ret = worldMomentumMatrix<Scalar>(gradient_order, robotnum, in_terms_of_qdot);

  // transform from world frame to COM frame
  Matrix<Scalar, SPACE_DIMENSION, 1> com = centerOfMass<Scalar>(0).value();
  auto angular_momentum_matrix = ret.value().template topRows<SPACE_DIMENSION>();
  auto linear_momentum_matrix = ret.value().template bottomRows<SPACE_DIMENSION>();
  if (gradient_order > 0) {
    // gradient of CoM is linear momentum matrix in terms of qdot divided by mass
    typename Gradient<decltype(com), Eigen::Dynamic, 1>::type dcom(SPACE_DIMENSION, num_positions);
    if (in_terms_of_qdot) {
      dcom = linear_momentum_matrix;
    }
    else {
      // transform in terms of v -> in terms of qdot
      for (int i = 0; i < num_bodies; i++) {
        RigidBody& body = *bodies[i];
        if (body.hasParent()) {
          const DrakeJoint& joint = body.getJoint();
          int nv_joint = joint.getNumVelocities();
          int nq_joint = joint.getNumPositions();
          dcom.middleCols(body.position_num_start, nq_joint).noalias() = linear_momentum_matrix.middleCols(body.velocity_num_start, nv_joint) * body.qdot_to_v;
        }
      }
    }
    dcom /= getMass(robotnum);

    // unfortunately we don't yet have anything more convenient for taking the gradient of a.colwise().cross(b)
    int ncols = ret.value().cols();
    for (int col = 0; col < ncols; col++) {
      auto linear_momentum_matrix_col = linear_momentum_matrix.col(col);
      auto dangular_momentum_matrix_col = ret.gradient().value().template middleRows<SPACE_DIMENSION>(col * TWIST_SIZE);
      auto dlinear_momentum_matrix_col = ret.gradient().value().template middleRows<SPACE_DIMENSION>(col * TWIST_SIZE + SPACE_DIMENSION);
      dangular_momentum_matrix_col += dcrossProduct(linear_momentum_matrix_col, com, dlinear_momentum_matrix_col, dcom);
    }
  }
  angular_momentum_matrix += linear_momentum_matrix.colwise().cross(com);

  //  Valid for more general frame transformations but slower:
  //  Eigen::Transform<Scalar, SPACE_DIMENSION, Eigen::Isometry> T(Translation<Scalar, SPACE_DIMENSION>(-com.value()));
  //  ret.value() = transformSpatialForce(T, ret.value());

  return ret;
}

template <typename Scalar>
GradientVar<Scalar, TWIST_SIZE, 1> RigidBodyManipulator::centroidalMomentumMatrixDotTimesV(int gradient_order, const std::set<int>& robotnum)
{
  if (!use_new_kinsol) {
    if (gradient_order > 0)
      throw std::runtime_error("no gradients available with old kinsol format.");
    MatrixXd A(TWIST_SIZE, num_positions);
    MatrixXd Adot(TWIST_SIZE, num_positions);
    getCMM(cached_q, cached_v, A, Adot);
    GradientVar<Scalar, TWIST_SIZE, 1> ret(Adot.rows(), 1, num_positions, 0);
    ret.value() = Adot * cached_v;
    return ret;
  }

  auto ret = worldMomentumMatrixDotTimesV<Scalar>(gradient_order, robotnum);

  // transform from world frame to COM frame:
  auto com = centerOfMass<Scalar>(gradient_order);
  auto angular_momentum_matrix_dot_times_v = ret.value().template topRows<SPACE_DIMENSION>();
  auto linear_momentum_matrix_dot_times_v = ret.value().template bottomRows<SPACE_DIMENSION>();

  if (gradient_order > 0) {
    auto dangular_momentum_matrix_dot_times_v = ret.gradient().value().template middleRows<SPACE_DIMENSION>(0);
    auto dlinear_momentum_matrix_dot_times_v = ret.gradient().value().template middleRows<SPACE_DIMENSION>(SPACE_DIMENSION);
    dangular_momentum_matrix_dot_times_v += dcrossProduct(linear_momentum_matrix_dot_times_v, com.value(), dlinear_momentum_matrix_dot_times_v, com.gradient().value());
  }
  angular_momentum_matrix_dot_times_v += linear_momentum_matrix_dot_times_v.cross(com.value());

  //  Valid for more general frame transformations but slower:
  //  Eigen::Transform<Scalar, SPACE_DIMENSION, Eigen::Isometry> T(Translation<Scalar, SPACE_DIMENSION>(-com.value()));
  //  ret.value() = transformSpatialForce(T, ret.value());

  return ret;
}

bool RigidBodyManipulator::isBodyPartOfRobot(const RigidBody& body, const std::set<int>& robotnum)
{
  for (std::set<int>::const_iterator it = robotnum.begin(); it != robotnum.end(); ++it) {
    if (*it < -1) {
      return true;
    }
  }

  return robotnum.find(body.robotnum) != robotnum.end();
}

double RigidBodyManipulator::getMass(const std::set<int>& robotnum)
{
  double total_mass = 0.0;
  for (int i = 0; i < num_bodies; i++) {
    RigidBody& body = *bodies[i];
    if (isBodyPartOfRobot(body, robotnum))
    {
      total_mass += body.mass;
    }
  }
  return total_mass;
}

template <typename Scalar>
GradientVar<Scalar, SPACE_DIMENSION, 1> RigidBodyManipulator::centerOfMass(int gradient_order, const std::set<int>& robotnum)
{
  if (!use_new_kinsol)
    throw std::runtime_error("method requires new kinsol format");

  int nq = num_positions;
  GradientVar<Scalar, SPACE_DIMENSION, 1> com(SPACE_DIMENSION, 1, nq, gradient_order);
  double m = 0.0;
  double body_mass;
  com.value().setZero();

  for (int i = 0; i < num_bodies; i++) {
    RigidBody& body = *bodies[i];
    if (isBodyPartOfRobot(body, robotnum))
    {
      body_mass = body.mass;
      if (body_mass > 0) {
        Vector3d body_com_body_frame = (body.com.topRows<SPACE_DIMENSION>());
        auto body_com = forwardKinNew(body_com_body_frame, i, 0, 0, gradient_order);
        com.value() *= m;
        com.value().noalias() += body_mass * body_com.value();
        com.value() /= (m + body_mass);
      }
      m += body_mass;
    }
  }

  if (gradient_order > 0) {
    auto J_com = centerOfMassJacobian<Scalar>(gradient_order - 1, robotnum, true);
    com.gradient().value() = J_com.value();
    if (gradient_order > 1)
      com.gradient().gradient().value() = J_com.gradient().value();
  }

  return com;
}

template <typename Scalar>
GradientVar<Scalar, SPACE_DIMENSION, Eigen::Dynamic> RigidBodyManipulator::centerOfMassJacobian(int gradient_order, const std::set<int>& robotnum, bool in_terms_of_qdot)
{
  if (!use_new_kinsol)
    throw std::runtime_error("method requires new kinsol format");

  auto A = worldMomentumMatrix<Scalar>(gradient_order, robotnum, in_terms_of_qdot);
  GradientVar<Scalar, SPACE_DIMENSION, Eigen::Dynamic> ret(SPACE_DIMENSION, A.value().cols(), num_positions, gradient_order);
  double total_mass = getMass(robotnum);
  ret.value() = A.value().template bottomRows<SPACE_DIMENSION>() / total_mass;
  if (gradient_order > 0) {
    for (int col = 0; col < A.value().cols(); col++) {
      ret.gradient().value().template middleRows<SPACE_DIMENSION>(col * SPACE_DIMENSION) = A.gradient().value().template middleRows<SPACE_DIMENSION>(col * A.value().rows() + SPACE_DIMENSION) / total_mass;
    }
  }
  return ret;
}

template <typename Scalar>
GradientVar<Scalar, SPACE_DIMENSION, 1> RigidBodyManipulator::centerOfMassJacobianDotTimesV(int gradient_order, const std::set<int>& robotnum)
{
  if (!use_new_kinsol) {
    if (gradient_order > 0)
      throw std::runtime_error("no gradients available with old kinsol format.");
    MatrixXd Jdot(SPACE_DIMENSION, num_positions);
    getCOMJacDot(Jdot, robotnum);
    GradientVar<Scalar, SPACE_DIMENSION, 1> ret(Jdot.rows(), 1, num_positions, 0);
    ret.value() = Jdot * cached_v;
    return ret;
  }

  auto cmm_dot_times_v = centroidalMomentumMatrixDotTimesV<Scalar>(gradient_order, robotnum);
  GradientVar<Scalar, SPACE_DIMENSION, 1> ret(SPACE_DIMENSION, 1, num_positions, gradient_order);
  double total_mass = getMass(robotnum);
  ret.value().noalias() = cmm_dot_times_v.value().template bottomRows<SPACE_DIMENSION>() / total_mass;
  if (gradient_order > 0) {
    ret.gradient().value().noalias() = cmm_dot_times_v.gradient().value().template bottomRows<SPACE_DIMENSION>() / total_mass;
  }
  return ret;
}

template <typename Derived>
void RigidBodyManipulator::getCOM(MatrixBase<Derived> &com, const std::set<int> &robotnum)
{
  if (use_new_kinsol) {
    warnOnce("new_kinsol_old_method_getCOM", "Warning: called old getCOM with use_new_kinsol set to true.");
    typedef typename Derived::Scalar Scalar;
    com = centerOfMass<Scalar>(0, robotnum).value();
    return;
  }

  double m = 0.0;
  double bm;
  com = Vector3d::Zero();

  for (int i=0; i<num_bodies; i++) {
    set<int>::iterator robotnum_it = robotnum.find(bodies[i]->robotnum);
    if(robotnum_it != robotnum.end())
    {
      bm = bodies[i]->mass;
      if (bm>0) {
        forwardKin(i,bodies[i]->com,0,bc);
        com = (m*com + bm*bc)/(m+bm);
        m = m+bm;
      }
    }
  }
}

template <typename Derived>
void RigidBodyManipulator::getCOMJac(MatrixBase<Derived> &Jcom, const std::set<int> &robotnum)
{
  if (use_new_kinsol) {
    warnOnce("new_kinsol_old_method_getCOMJac", "Warning: called old getCOMJac with use_new_kinsol set to true.");
    typedef typename Derived::Scalar Scalar;
    Jcom = centerOfMass<Scalar>(1, robotnum).gradient().value();
    return;
  }

  double m = 0.0;
  double bm;
  Jcom = MatrixXd::Zero(3,num_positions);

  for (int i=0; i<num_bodies; i++) {
    set<int>::iterator robotnum_it = robotnum.find(bodies[i]->robotnum);
    if(robotnum_it != robotnum.end())
    {
      bm = bodies[i]->mass;
      if (bm>0) {
        forwardJac(i,bodies[i]->com,0,bJ);
        Jcom = (m*Jcom + bm*bJ)/(m+bm);
        m = m+bm;
      }
    }
  }
}

template <typename Derived>
void RigidBodyManipulator::getCOMJacDot(MatrixBase<Derived> &Jcomdot, const std::set<int> &robotnum)
{
  if (use_new_kinsol) {
    warnOnce("new_kinsol_old_method_getCOMJacDot", "Warning: called old getCOMJacDot with use_new_kinsol set to true.");
    typedef typename Derived::Scalar Scalar;
    VectorXd Jcomdot_vectorized = centerOfMass<Scalar>(2, robotnum).gradient().gradient().value() * cached_v;
    Map<typename MatrixBase<Derived>::PlainObject> Jcomdot_map(Jcomdot_vectorized.data(), Jcomdot.rows(), Jcomdot.cols());
    Jcomdot = Jcomdot_map;
    return;
  }

  double m = 0.0;
  double bm;
  Jcomdot = MatrixXd::Zero(3,num_positions);

  for (int i=0; i<num_bodies; i++) {
    set<int>::iterator robotnum_it = robotnum.find(bodies[i]->robotnum);
    if(robotnum_it != robotnum.end())
    {
      bm = bodies[i]->mass;
      if (bm>0) {
        forwardJacDot(i,bodies[i]->com,0,bJ);
        Jcomdot = (m*Jcomdot + bm*bJ)/(m+bm);
        m = m+bm;
      }
    }
  }
}

template <typename Derived>
void RigidBodyManipulator::getCOMdJac(MatrixBase<Derived> &dJcom, const std::set<int> &robotnum)
{
  double m = 0.0;
  double bm;
  dJcom = MatrixXd::Zero(3,num_positions*num_positions);

  for (int i=0; i<num_bodies; i++) {
    set<int>::iterator robotnum_it = robotnum.find(bodies[i]->robotnum);
    if(robotnum_it != robotnum.end())
    {
      bm = bodies[i]->mass;
      if (bm>0) {
        forwarddJac(i,bodies[i]->com,bdJ);
        dJcom = (m*dJcom + bm*bdJ)/(m+bm);
        m = m+bm;
      }
    }
  }
}

int RigidBodyManipulator::getNumContacts(const set<int> &body_idx)
{
  size_t n=0,nb=body_idx.size(),bi;
  if (nb==0) nb=num_bodies;
  set<int>::iterator iter = body_idx.begin();
  for (size_t i=0; i<nb; i++) {
    if (body_idx.size()==0) bi=i;
    else bi=*iter++;
    n += bodies[bi]->contact_pts.cols();
  }
  return static_cast<int>(n);
}


template <typename Derived>
void RigidBodyManipulator::getContactPositions(MatrixBase<Derived> &pos, const set<int> &body_idx)
{
  int n=0,nc,nb=static_cast<int>(body_idx.size()),bi;
  if (nb==0) nb=num_bodies;
  set<int>::iterator iter = body_idx.begin();
  MatrixXd p;
  for (int i=0; i<nb; i++) {
    if (body_idx.size()==0) bi=i;
    else bi=*iter++;
    nc = static_cast<int>(bodies[bi]->contact_pts.cols());
    if (nc>0) {
      // note: it's possible to pass pos.block in directly but requires such an ugly hack that I think it's not worth it:
      // http://eigen.tuxfamily.org/dox/TopicFunctionTakingEigenTypes.html
      p.resize(3,nc);
      forwardKin(bi,bodies[bi]->contact_pts,0,p);
      pos.block(0,n,3,nc) = p;
      n += nc;
    }
  }
}

template <typename Derived>
void RigidBodyManipulator::getContactPositionsJac(MatrixBase<Derived> &J, const set<int> &body_idx)
{
  int n=0,nc,nb=static_cast<int>(body_idx.size()),bi;
  if (nb==0) nb=num_bodies;
  set<int>::iterator iter = body_idx.begin();
  MatrixXd p;
  for (int i=0; i<nb; i++) {
    if (body_idx.size()==0) bi=i;
    else bi=*iter++;
    nc = static_cast<int>(bodies[bi]->contact_pts.cols());
    if (nc>0) {
      p.resize(3*nc,num_positions);
      forwardJac(bi,bodies[bi]->contact_pts,0,p);
      J.block(3*n,0,3*nc,num_positions) = p;
      n += nc;
    }
  }
}

template <typename Derived>
void RigidBodyManipulator::getContactPositionsJacDot(MatrixBase<Derived> &Jdot, const set<int> &body_idx)
{
  int n=0,nc,nb=static_cast<int>(body_idx.size()),bi;
  if (nb==0) nb=num_bodies;
  set<int>::iterator iter = body_idx.begin();
  MatrixXd p;
  for (int i=0; i<nb; i++) {
    if (body_idx.size()==0) bi=i;
    else bi=*iter++;
    nc = static_cast<int>(bodies[bi]->contact_pts.cols());
    if (nc>0) {
      p.resize(3*nc,num_positions);
      forwardJacDot(bi,bodies[bi]->contact_pts,0,p);
      Jdot.block(3*n,0,3*nc,num_positions) = p;
      n += nc;
    }
  }
}

/* [body_ind,Tframe] = parseBodyOrFrameID(body_or_frame_id) */
int RigidBodyManipulator::parseBodyOrFrameID(const int body_or_frame_id, Matrix4d* Tframe)
{
  int body_ind=0;
  if (body_or_frame_id == -1) {
    cerr << "parseBodyOrFrameID got a -1, which should have been reserved for COM.  Shouldn't have gotten here." << endl;
  } else if (body_or_frame_id<0) {
    int frame_ind = -body_or_frame_id-2;
    body_ind = frames[frame_ind].body_ind;

    if (Tframe)
      (*Tframe) = frames[frame_ind].Ttree;
  } else {
    body_ind = body_or_frame_id;
    if (Tframe)
      (*Tframe) = Matrix4d::Identity();
  }
  return body_ind;
}

void RigidBodyManipulator::findAncestorBodies(std::vector<int>& ancestor_bodies, int body_idx)
{
  const RigidBody* current_body = bodies[body_idx].get();
  while (current_body->hasParent())
  {
    ancestor_bodies.push_back(current_body->parent->body_index);
    current_body = current_body->parent.get();
  }
}

void RigidBodyManipulator::findKinematicPath(KinematicPath& path, int start_body_or_frame_idx, int end_body_or_frame_idx)
{
  // find all ancestors of start_body and end_body
  int start_body = parseBodyOrFrameID(start_body_or_frame_idx);

  std::vector<int> start_body_ancestors;
  start_body_ancestors.push_back(start_body);
  findAncestorBodies(start_body_ancestors, start_body);

  int end_body = parseBodyOrFrameID(end_body_or_frame_idx);
  std::vector<int> end_body_ancestors;
  end_body_ancestors.push_back(end_body);
  findAncestorBodies(end_body_ancestors, end_body);

  // find least common ancestor
  size_t common_size = std::min(start_body_ancestors.size(), end_body_ancestors.size());
  bool least_common_ancestor_found = false;
  std::vector<int>::iterator start_body_lca_it = start_body_ancestors.end() - common_size;
  std::vector<int>::iterator end_body_lca_it = end_body_ancestors.end() - common_size;

  for (size_t i = 0; i < common_size; i++) {
    if (*start_body_lca_it == *end_body_lca_it) {
      least_common_ancestor_found = true;
      break;
    }
    start_body_lca_it++;
    end_body_lca_it++;
  }

  if (!least_common_ancestor_found) {
    std::ostringstream stream;
    stream << "There is no path between " << bodies[start_body]->linkname << " and " << bodies[end_body]->linkname << ".";
    throw std::runtime_error(stream.str());
  }
  int least_common_ancestor = *start_body_lca_it;

  // compute path
  path.joint_path.clear();
  path.joint_direction_signs.clear();
  path.body_path.clear();

  std::vector<int>::iterator it = start_body_ancestors.begin();
  for ( ; it != start_body_lca_it; it++) {
    path.joint_path.push_back(*it);
    path.joint_direction_signs.push_back(-1);
    path.body_path.push_back(*it);
  }

  path.body_path.push_back(least_common_ancestor);

  std::vector<int>::reverse_iterator reverse_it(end_body_lca_it);
  for ( ; reverse_it != end_body_ancestors.rend(); reverse_it++) {
    path.joint_path.push_back(*reverse_it);
    path.joint_direction_signs.push_back(1);
    path.body_path.push_back(*reverse_it);
  }
}

/*
 * rotation_type  0, no rotation
 *      1, output Euler angles
 *      2, output quaternion [w,x,y,z], with w>=0
 */

template <typename DerivedA, typename DerivedB>
void RigidBodyManipulator::forwardKin(const int body_or_frame_id, const MatrixBase<DerivedA>& pts, const int rotation_type, MatrixBase<DerivedB> &x)
{
  if (use_new_kinsol) {
    warnOnce("new_kinsol_old_method_forwardKin", "Warning: called old forwardKin with use_new_kinsol set to true.");
    Matrix3Xd pts_block = pts.block(0, 0, 3, pts.cols());
    x = forwardKinNew(pts_block, body_or_frame_id, 0, rotation_type, 0).value();
    return;
  }

  int n_pts = static_cast<int>(pts.cols()); Matrix4d Tframe;
  int body_ind = parseBodyOrFrameID(body_or_frame_id, &Tframe);

  MatrixXd T = bodies[body_ind]->T.topLeftCorner(3,4)*Tframe;

  if (rotation_type == 0) {
    x = T*pts;
  } else if (rotation_type == 1) {
    Vector3d rpy;
    rpy << atan2(T(2,1),T(2,2)), atan2(-T(2,0),sqrt(T(2,1)*T(2,1) + T(2,2)*T(2,2))), atan2(T(1,0),T(0,0));
    // NOTE: we're assuming an X-Y-Z convention was used to construct T

    x = MatrixXd::Zero(6,n_pts);
    x.block(0,0,3,n_pts) = T*pts;
    x.block(3,0,3,n_pts) = rpy.replicate(1,n_pts);
  }
  else if(rotation_type == 2)
  {
    Vector4d quat, case_check;
    case_check << T(0,0)+T(1,1)+T(2,2), T(0,0)-T(1,1)-T(2,2), -T(0,0)+T(1,1)-T(2,2), -T(0,0)-T(1,1)+T(2,2);
    int ind; double val = case_check.maxCoeff(&ind);

    switch(ind) {
      case 0: { // val = trace(M)
        double w = sqrt(1+val)/2.0;
        double w4 = w*4;
        quat << w,
                (T(2,1)-T(1,2))/w4,
                (T(0,2)-T(2,0))/w4,
                (T(1,0)-T(0,1))/w4;
      } break;
      case 1: { // val = M(1,1) - M(2,2) - M(3,3)
        double s = 2*sqrt(1+val);
        quat << (T(2,1)-T(1,2))/s,
                0.25*s,
                (T(0,1)+T(1,0))/s,
                (T(0,2)+T(2,0))/s;
      } break;
      case 2: { // val = M(2,2) - M(1,1) - M(3,3)
        double s = 2*(sqrt(1+val));
        quat << (T(0,2)-T(2,0))/s,
                (T(0,1)+T(1,0))/s,
                0.25*s,
                (T(1,2)+T(2,1))/s;
      } break;
      default: { // val = M(3,3) - M(2,2) - M(1,1)
        double s = 2*(sqrt(1+val));
        quat << (T(1,0)-T(0,1))/s,
                (T(0,2)+T(2,0))/s,
                (T(1,2)+T(2,1))/s,
                0.25*s;
      } break;
    }

    x = MatrixXd::Zero(7,n_pts);
    x.block(0,0,3,n_pts) = T*pts;
    x.block(3,0,4,n_pts) = quat.replicate(1,n_pts);
  }
}

template <typename DerivedA, typename DerivedB, typename DerivedC, typename DerivedD>
void RigidBodyManipulator::bodyKin(const int body_or_frame_id, const MatrixBase<DerivedA>& pts, MatrixBase<DerivedB> &x, MatrixBase<DerivedC> *J, MatrixBase<DerivedD> *P)
{
  if (use_new_kinsol) {
    warnOnce("new_kinsol_old_method_bodyKin", "Warning: called old bodyKin with use_new_kinsol set to true.");
    int gradient_order = J != nullptr ? 1 : 0;
    Matrix3Xd pts_block = pts.block(0, 0, 3, pts.cols());
    auto x_gradientvar = forwardKinNew(pts_block, 0, body_or_frame_id, 0, gradient_order);
    x = x_gradientvar.value();
    if (gradient_order > 0) {
      *J = x_gradientvar.gradient().value();
    }
    if (P != nullptr) {
      *P = forwardKinPositionGradient<typename DerivedD::Scalar>(x.cols(), 0, body_or_frame_id, 0).value();
    }
    return;
  }

  Matrix4d Tframe;
  int body_ind = parseBodyOrFrameID(body_or_frame_id, &Tframe);

  MatrixXd Tinv = (bodies[body_ind]->T*Tframe).inverse();
  x = Tinv.topLeftCorner(3,4)*pts;

  if (J) {
    int i;
    MatrixXd dTdq =  bodies[body_ind]->dTdq.topLeftCorner(3*num_positions,4)*Tframe;
    MatrixXd dTinvdq = dTdq*Tinv;
    for (i=0;i<num_positions;i++) {
      MatrixXd dTinvdqi = MatrixXd::Zero(4,4);
      dTinvdqi.row(0) = dTinvdq.row(i);
      dTinvdqi.row(1) = dTinvdq.row(num_positions+i);
      dTinvdqi.row(2) = dTinvdq.row(2*num_positions+i);
      dTinvdqi = -Tinv*dTinvdqi;
      MatrixXd dxdqi = dTinvdqi.topLeftCorner(3,4)*pts;
      dxdqi.resize(dxdqi.rows()*dxdqi.cols(),1);
      J->col(i) = dxdqi;
    }
  }
  if (P) {
    int i;
    for (i=0;i<pts.cols();i++) {
      P->block(i*3,i*3,3,3) = Tinv.topLeftCorner(3,3);
    }
  }

}

template<typename Scalar>
GradientVar<Scalar, TWIST_SIZE, Eigen::Dynamic> RigidBodyManipulator::geometricJacobian(
    int base_body_or_frame_ind, int end_effector_body_or_frame_ind, int expressed_in_body_or_frame_ind, int gradient_order, bool in_terms_of_qdot, std::vector<int>* v_or_qdot_indices)
{
  if (use_new_kinsol) {
    if (gradient_order > 1) {
      throw std::runtime_error("gradient order not supported");
    }

    KinematicPath kinematic_path;
    findKinematicPath(kinematic_path, base_body_or_frame_ind, end_effector_body_or_frame_ind);
    int nq = num_positions;

    int cols = 0;
    int body_index;
    for (size_t i = 0; i < kinematic_path.joint_path.size(); i++) {
      body_index = kinematic_path.joint_path[i];
      const std::shared_ptr<RigidBody>& body = bodies[body_index];
      const DrakeJoint& joint = body->getJoint();
      cols += in_terms_of_qdot ? joint.getNumPositions() : joint.getNumVelocities();
    }

    GradientVar<Scalar, TWIST_SIZE, Eigen::Dynamic> ret(TWIST_SIZE, cols, nq, gradient_order);
    auto& J = ret.value();

    DrakeJoint::MotionSubspaceType motion_subspace;
    if (v_or_qdot_indices != nullptr) {
      v_or_qdot_indices->clear();
      v_or_qdot_indices->reserve(cols);
    }

    int col_start = 0;
    for (size_t i = 0; i < kinematic_path.joint_path.size(); i++) {
      body_index = kinematic_path.joint_path[i];
      RigidBody& body = *bodies[body_index];
      const DrakeJoint& joint = body.getJoint();
      int ncols_block = in_terms_of_qdot ? joint.getNumPositions() : joint.getNumVelocities();
      int sign = kinematic_path.joint_direction_signs[i];
      auto J_block = J.template block<TWIST_SIZE, Dynamic>(0, col_start, TWIST_SIZE, ncols_block);
      if (in_terms_of_qdot) {
        J_block.noalias() = sign * body.J * body.qdot_to_v;
      }
      else {
        J_block.noalias() = sign * body.J;
      }

      if (v_or_qdot_indices != nullptr) {
        int cols_block_start = in_terms_of_qdot ? body.position_num_start : body.velocity_num_start;
        for (int j = 0; j < ncols_block; j++) {
          v_or_qdot_indices->push_back(cols_block_start + j);
        }
      }
      col_start += ncols_block;
    }

    auto T_world_to_frame = relativeTransform<double>(expressed_in_body_or_frame_ind, 0, 0);
    Isometry3d H0(T_world_to_frame.value());
    if (expressed_in_body_or_frame_ind != 0) {
      J = transformSpatialMotion(H0, J);
    }

    if (gradient_order > 0) {
      auto& dJdq = ret.gradient().value();
      dJdq.setZero();
      int col = 0;
      std::vector<int> qdot_ind_ij;
      auto rows = intRange<TWIST_SIZE>(0);
      for (size_t i = 0; i < kinematic_path.joint_path.size(); i++) {
        int j = kinematic_path.joint_path[i];
        int sign = kinematic_path.joint_direction_signs[i];
        RigidBody& bodyJ = *bodies[j];
        auto Jj = (sign * bodyJ.J).eval();
        if (in_terms_of_qdot) {
          Jj *= bodyJ.qdot_to_v;
        }

        auto dSjdqj = (sign * bodyJ.dSdqi).eval();
        if (in_terms_of_qdot) {
          dSjdqj = matGradMultMat((sign * bodyJ.S).eval(), bodyJ.qdot_to_v, dSjdqj, bodyJ.dqdot_to_v_dqi);
        }
        auto Hj_gradientvar = relativeTransform<double>(expressed_in_body_or_frame_ind, j, 0);
        Isometry3d Hj(Hj_gradientvar.value());
        auto Jj0_gradientvar = geometricJacobian<double>(expressed_in_body_or_frame_ind, j, 0, 0, true, &qdot_ind_ij);

        for (int Jj_col = 0; Jj_col < Jj.cols(); Jj_col++) {
          auto dSjdqj_block = transformSpatialMotion(Hj, dSjdqj.middleRows<TWIST_SIZE>(Jj_col * TWIST_SIZE)).eval();
          setSubMatrixGradient<Eigen::Dynamic>(dJdq, dSjdqj_block, rows, intRange<1>(col), TWIST_SIZE, bodyJ.position_num_start, bodyJ.getJoint().getNumPositions());
          auto crm_block = transformSpatialMotion(H0, crossSpatialMotion((-Jj.col(Jj_col)).eval(), Jj0_gradientvar.value()));
          int crm_block_col = 0;
          for (std::vector<int>::iterator it = qdot_ind_ij.begin(); it != qdot_ind_ij.end(); ++it) {
            dJdq.template block<TWIST_SIZE, 1>(TWIST_SIZE * col, *it) += crm_block.col(crm_block_col);
            crm_block_col++;
          }
          col++;
        }
      }
    }
    return ret;
  }
  else {
    if (gradient_order > 0) {
      throw std::runtime_error("gradient order not supported");
    }

    KinematicPath kinematic_path;
    findKinematicPath(kinematic_path, base_body_or_frame_ind, end_effector_body_or_frame_ind);

    int cols = 0;
    int body_index;
    for (size_t i = 0; i < kinematic_path.joint_path.size(); i++) {
      body_index = kinematic_path.joint_path[i];
      const std::shared_ptr<RigidBody>& body = bodies[body_index];
      const DrakeJoint& joint = body->getJoint();
      cols += joint.getNumVelocities();
    }

    Matrix4d Tframe;
    int expressed_in_body = parseBodyOrFrameID(expressed_in_body_or_frame_ind, &Tframe);
    Matrix4d T_world_to_frame = (bodies[expressed_in_body]->T * Tframe).inverse();

    GradientVar<Scalar, TWIST_SIZE, Eigen::Dynamic> ret(TWIST_SIZE, cols);
    auto& J = ret.value();
    DrakeJoint::MotionSubspaceType motion_subspace;
    if (v_or_qdot_indices) {
      v_or_qdot_indices->clear();
      v_or_qdot_indices->reserve(cols);
    }

    int col_start = 0;
    int sign;
    for (size_t i = 0; i < kinematic_path.joint_path.size(); i++) {
      body_index = kinematic_path.joint_path[i];
      const std::shared_ptr<RigidBody>& body = bodies[body_index];
      const DrakeJoint& joint = body->getJoint();

      motion_subspace.resize(Eigen::NoChange, joint.getNumVelocities());
      joint.motionSubspace(cached_q.middleRows(body->position_num_start, joint.getNumPositions()), motion_subspace);

      sign = kinematic_path.joint_direction_signs[i];
      auto block = J.template block<TWIST_SIZE, Dynamic>(0, col_start, TWIST_SIZE, joint.getNumVelocities());
      block.noalias() = sign * transformSpatialMotion(Isometry3d(body->T), motion_subspace);

      if (v_or_qdot_indices) {
        for (int j = 0; j < joint.getNumVelocities(); j++) {
          v_or_qdot_indices->push_back(body->position_num_start + j); // assumes qd = v
        }
      }
      col_start = col_start + joint.getNumVelocities();
    }
    J = transformSpatialMotion(Isometry3d(T_world_to_frame), J);
    return ret;
  }
}

template <typename Scalar>
GradientVar<Scalar, TWIST_SIZE, 1> RigidBodyManipulator::geometricJacobianDotTimesV(int base_body_or_frame_ind, int end_effector_body_or_frame_ind, int expressed_in_body_or_frame_ind, int gradient_order)
{
  if (!use_new_kinsol)
    throw std::runtime_error("method requires new kinsol format");
  if (gradient_order > 1)
    throw std::runtime_error("only first order gradient available");
  GradientVar<Scalar, TWIST_SIZE, 1> ret(TWIST_SIZE, 1, num_positions, gradient_order);

  int base_body_ind = parseBodyOrFrameID(base_body_or_frame_ind);
  int end_effector_body_ind = parseBodyOrFrameID(end_effector_body_or_frame_ind);

  ret.value() = bodies[end_effector_body_ind]->JdotV - bodies[base_body_ind]->JdotV;
  if (gradient_order > 0) {
    ret.gradient().value() = bodies[end_effector_body_ind]->dJdotVdq - bodies[base_body_or_frame_ind]->dJdotVdq;
  }

  int world_ind = 0;
  return transformSpatialAcceleration(ret, base_body_ind, end_effector_body_ind, world_ind, expressed_in_body_or_frame_ind);
}

template <typename Scalar>
GradientVar<Scalar, TWIST_SIZE, 1> RigidBodyManipulator::relativeTwist(int base_or_frame_ind, int body_or_frame_ind, int expressed_in_body_or_frame_ind, int gradient_order)
{
  if (!use_new_kinsol)
    throw std::runtime_error("method requires new kinsol format");

  GradientVar<Scalar, TWIST_SIZE, 1> ret(TWIST_SIZE, 1, num_positions, gradient_order);

  int base_ind = parseBodyOrFrameID(base_or_frame_ind);
  int body_ind = parseBodyOrFrameID(body_or_frame_ind);
  int world = 0;
  auto T = relativeTransform<Scalar>(expressed_in_body_or_frame_ind, world, gradient_order);
  auto T_isometry = Transform<Scalar, SPACE_DIMENSION, Isometry>(T.value());

  Matrix<Scalar, TWIST_SIZE, 1> relative_twist_in_world = bodies[body_ind]->twist - bodies[base_ind]->twist;
  ret.value() = transformSpatialMotion(T_isometry, relative_twist_in_world);

  if (gradient_order > 0) {
    auto drelative_twist_in_world = (bodies[body_ind]->dtwistdq - bodies[base_ind]->dtwistdq).eval();
    ret.gradient().value() = dTransformSpatialMotion(T_isometry, relative_twist_in_world, T.gradient().value(), drelative_twist_in_world);
  }
  return ret;
}

template <typename Scalar>
GradientVar<Scalar, TWIST_SIZE, 1> RigidBodyManipulator::transformSpatialAcceleration(
    const GradientVar<Scalar, TWIST_SIZE, 1>& spatial_acceleration, int base_ind, int body_ind, int old_expressed_in_body_or_frame_ind, int new_expressed_in_body_or_frame_ind)
{
  if (!use_new_kinsol)
    throw std::runtime_error("method requires new kinsol format");

  if (old_expressed_in_body_or_frame_ind == new_expressed_in_body_or_frame_ind) {
    return spatial_acceleration;
  }

  int gradient_order = spatial_acceleration.maxOrder();
  GradientVar<Scalar, TWIST_SIZE, 1> ret(TWIST_SIZE, 1, num_positions, gradient_order);

  auto twist_of_body_wrt_base = relativeTwist<Scalar>(base_ind, body_ind, old_expressed_in_body_or_frame_ind, gradient_order);
  auto twist_of_old_wrt_new = relativeTwist<Scalar>(new_expressed_in_body_or_frame_ind, old_expressed_in_body_or_frame_ind, old_expressed_in_body_or_frame_ind, gradient_order);
  auto T_old_to_new = relativeTransform<Scalar>(new_expressed_in_body_or_frame_ind, old_expressed_in_body_or_frame_ind, gradient_order);
  auto T_old_to_new_isometry = Transform<Scalar, SPACE_DIMENSION, Isometry>(T_old_to_new.value());

  Matrix<double, TWIST_SIZE, 1> spatial_accel_temp = crossSpatialMotion(twist_of_old_wrt_new.value(), twist_of_body_wrt_base.value());
  spatial_accel_temp += spatial_acceleration.value();
  ret.value() = transformSpatialMotion(T_old_to_new_isometry, spatial_accel_temp);

  if (gradient_order > 0) {
    auto dspatial_accel_temp = dCrossSpatialMotion(twist_of_old_wrt_new.value(), twist_of_body_wrt_base.value(), twist_of_old_wrt_new.gradient().value(), twist_of_body_wrt_base.gradient().value());
    dspatial_accel_temp += spatial_acceleration.gradient().value();
    ret.gradient().value() = dTransformSpatialMotion(T_old_to_new_isometry, spatial_accel_temp, T_old_to_new.gradient().value(), dspatial_accel_temp);
  }
  return ret;
}

template<typename Scalar>
GradientVar<Scalar, SPACE_DIMENSION + 1, SPACE_DIMENSION + 1> RigidBodyManipulator::relativeTransform(int base_or_frame_ind, int body_or_frame_ind, int gradient_order)
{
  if (!use_new_kinsol)
    throw std::runtime_error("method requires new kinsol format");

  int nq = num_positions;
  GradientVar<Scalar, SPACE_DIMENSION + 1, SPACE_DIMENSION + 1> ret(SPACE_DIMENSION + 1, SPACE_DIMENSION + 1, nq, gradient_order);

  Matrix4d Tbase_frame;
  int base_ind = parseBodyOrFrameID(base_or_frame_ind, &Tbase_frame);
  Matrix4d Tbody_frame;
  int body_ind = parseBodyOrFrameID(body_or_frame_ind, &Tbody_frame);

  Isometry3d Tbaseframe_to_world = bodies[base_ind]->T_new * Isometry3d(Tbase_frame); // TODO: copy to Isometry3d
  Isometry3d Tworld_to_baseframe = Tbaseframe_to_world.inverse();
  Isometry3d Tbodyframe_to_world = bodies[body_ind]->T_new * Isometry3d(Tbody_frame); // TODO: copy to Isometry3d
  ret.value() = (Tworld_to_baseframe * Tbodyframe_to_world).matrix();

  if (gradient_order > 0) {
    auto dTbaseframe_to_world = matGradMult(bodies[base_ind]->dTdq_new, Tbase_frame);
    auto dTworld_to_baseframe = dHomogTransInv(Tbaseframe_to_world, dTbaseframe_to_world);
    auto dTbodyframe_to_world = matGradMult(bodies[body_ind]->dTdq_new, Tbody_frame);
    ret.gradient().value() = matGradMultMat(Tworld_to_baseframe.matrix(), Tbodyframe_to_world.matrix(), dTworld_to_baseframe, dTbodyframe_to_world);
  }
  if (gradient_order > 1) {
    throw std::runtime_error("gradient order > 1 not supported");
  }
  return ret;
}

template <typename DerivedA, typename DerivedB>
void RigidBodyManipulator::forwardJac(const int body_or_frame_id, const MatrixBase<DerivedA> &pts, const int rotation_type, MatrixBase<DerivedB> &J)
{
  if (use_new_kinsol) {
    warnOnce("new_kinsol_old_method_forwardJac", "Warning: called old forwardJac with use_new_kinsol set to true.");
    Matrix3Xd newPts = pts.block(0, 0, 3, pts.cols());
    auto ret = forwardKinNew(newPts, body_or_frame_id, 0, rotation_type, 1);
    J = ret.gradient().value();
    return;
  }

  int n_pts = static_cast<int>(pts.cols()); Matrix4d Tframe;
  int body_ind = parseBodyOrFrameID(body_or_frame_id, &Tframe);

  MatrixXd dTdq =  bodies[body_ind]->dTdq.topLeftCorner(3*num_positions,4)*Tframe;
  MatrixXd tmp =dTdq*pts;
  MatrixXd Jt = Map<MatrixXd>(tmp.data(),num_positions,3*n_pts);
  J.topLeftCorner(3*n_pts,num_positions) = Jt.transpose();

  if (rotation_type == 1) {
    Matrix3d R = (bodies[body_ind]->T*Tframe).topLeftCorner(3,3);
    /*
     * note the unusual format of dTdq(chosen for efficiently calculating jacobians from many pts)
     * dTdq = [dT(1,:)dq1; dT(1,:)dq2; ...; dT(1,:)dqN; dT(2,dq1) ...]
     */

    VectorXd dR21_dq(num_positions),dR22_dq(num_positions),dR20_dq(num_positions),dR00_dq(num_positions),dR10_dq(num_positions);
    for (int i=0; i<num_positions; i++) {
      dR21_dq(i) = dTdq(2*num_positions+i,1);
      dR22_dq(i) = dTdq(2*num_positions+i,2);
      dR20_dq(i) = dTdq(2*num_positions+i,0);
      dR00_dq(i) = dTdq(i,0);
      dR10_dq(i) = dTdq(num_positions+i,0);
    }
    double sqterm1 = R(2,1)*R(2,1) + R(2,2)*R(2,2);
    double sqterm2 = R(0,0)*R(0,0) + R(1,0)*R(1,0);

    MatrixXd Jr = MatrixXd::Zero(3,num_positions);

    Jr.block(0,0,1,num_positions) = ((R(2,2)*dR21_dq - R(2,1)*dR22_dq)/sqterm1).transpose();
    Jr.block(1,0,1,num_positions) = ((-sqrt(sqterm1)*dR20_dq + R(2,0)/sqrt(sqterm1)*(R(2,1)*dR21_dq + R(2,2)*dR22_dq) )/(R(2,0)*R(2,0) + R(2,1)*R(2,1) + R(2,2)*R(2,2))).transpose();
    Jr.block(2,0,1,num_positions)= ((R(0,0)*dR10_dq - R(1,0)*dR00_dq)/sqterm2).transpose();

    MatrixXd Jfull = MatrixXd::Zero(2*3*n_pts,num_positions);
    for (int i=0; i<n_pts; i++) {
      Jfull.block(i*6,0,3,num_positions) = J.block(i*3,0,3,num_positions);
      Jfull.block(i*6+3,0,3,num_positions) = Jr;
    }
    J=Jfull;
  } else if(rotation_type == 2) {
    Matrix3d R = (bodies[body_ind]->T*Tframe).topLeftCorner(3,3);

    VectorXd dR21_dq(num_positions),dR22_dq(num_positions),dR20_dq(num_positions),dR00_dq(num_positions),dR10_dq(num_positions),dR01_dq(num_positions),dR02_dq(num_positions),dR11_dq(num_positions),dR12_dq(num_positions);
    for (int i=0; i<num_positions; i++) {
      dR21_dq(i) = dTdq(2*num_positions+i,1);
      dR22_dq(i) = dTdq(2*num_positions+i,2);
      dR20_dq(i) = dTdq(2*num_positions+i,0);
      dR00_dq(i) = dTdq(i,0);
      dR10_dq(i) = dTdq(num_positions+i,0);
      dR01_dq(i) = dTdq(i,1);
      dR02_dq(i) = dTdq(i,2);
      dR11_dq(i) = dTdq(num_positions+i,1);
      dR12_dq(i) = dTdq(num_positions+i,2);
    }

    Vector4d case_check;
    case_check << R(0,0)+R(1,1)+R(2,2), R(0,0)-R(1,1)-R(2,2), -R(0,0)+R(1,1)-R(2,2), -R(0,0)-R(1,1)+R(2,2);
    int ind; double val = case_check.maxCoeff(&ind);

    MatrixXd Jq = MatrixXd::Zero(4,num_positions);
  	switch(ind) {
  	case 0: { // val = trace(M)
  			double qw = sqrt(1+val)/2.0;
  			VectorXd dqwdq = (dR00_dq+dR11_dq+dR22_dq)/(4*sqrt(1+val));
  			double wsquare4 = 4*qw*qw;
  			Jq.block(0,0,1,num_positions) = dqwdq.transpose();
  			Jq.block(1,0,1,num_positions) = (((dR21_dq-dR12_dq)*qw-(R(2,1)-R(1,2))*dqwdq).transpose())/wsquare4;
  			Jq.block(2,0,1,num_positions) = (((dR02_dq-dR20_dq)*qw-(R(0,2)-R(2,0))*dqwdq).transpose())/wsquare4;
  			Jq.block(3,0,1,num_positions) = (((dR10_dq-dR01_dq)*qw-(R(1,0)-R(0,1))*dqwdq).transpose())/wsquare4;
  		} break;
    case 1: { // val = M(1,1) - M(2,2) - M(3,3)
      	double s = 2*sqrt(1+val); double ssquare = s*s;
      	VectorXd dsdq = (dR00_dq - dR11_dq - dR22_dq)/sqrt(1+val);
      	Jq.block(0,0,1,num_positions) = (((dR21_dq-dR12_dq)*s - (R(2,1)-R(1,2))*dsdq).transpose())/ssquare;
      	Jq.block(1,0,1,num_positions) = .25*dsdq.transpose();
      	Jq.block(2,0,1,num_positions) = (((dR01_dq+dR10_dq)*s - (R(0,1)+R(1,0))*dsdq).transpose())/ssquare;
      	Jq.block(3,0,1,num_positions) = (((dR02_dq+dR20_dq)*s - (R(0,2)+R(2,0))*dsdq).transpose())/ssquare;
    	} break;
    case 2: { // val = M(2,2) - M(1,1) - M(3,3)
    		double s = 2*sqrt(1+val); double ssquare = s*s;
    		VectorXd dsdq = (-dR00_dq + dR11_dq - dR22_dq)/sqrt(1+val);
    		Jq.block(0,0,1,num_positions) = (((dR02_dq-dR20_dq)*s - (R(0,2)-R(2,0))*dsdq).transpose())/ssquare;
    		Jq.block(1,0,1,num_positions) = (((dR01_dq+dR10_dq)*s - (R(0,1)+R(1,0))*dsdq).transpose())/ssquare;
    		Jq.block(2,0,1,num_positions) = .25*dsdq.transpose();
    		Jq.block(3,0,1,num_positions) = (((dR12_dq+dR21_dq)*s - (R(1,2)+R(2,1))*dsdq).transpose())/ssquare;
    	} break;
    default: { // val = M(3,3) - M(2,2) - M(1,1)
    		double s = 2*sqrt(1+val); double ssquare = s*s;
    		VectorXd dsdq = (-dR00_dq - dR11_dq + dR22_dq)/sqrt(1+val);
    		Jq.block(0,0,1,num_positions) = (((dR10_dq-dR01_dq)*s - (R(1,0)-R(0,1))*dsdq).transpose())/ssquare;
    		Jq.block(1,0,1,num_positions) = (((dR02_dq+dR20_dq)*s - (R(0,2)+R(2,0))*dsdq).transpose())/ssquare;
    		Jq.block(2,0,1,num_positions) = (((dR12_dq+dR21_dq)*s - (R(1,2)+R(2,1))*dsdq).transpose())/ssquare;
    		Jq.block(3,0,1,num_positions) = .25*dsdq.transpose();
    	} break;
  	}

    MatrixXd Jfull = MatrixXd::Zero(7*n_pts,num_positions);
    for (int i=0;i<n_pts;i++)
    {
	    Jfull.block(i*7,0,3,num_positions) = J.block(i*3,0,3,num_positions);
	    Jfull.block(i*7+3,0,4,num_positions) = Jq;
    }
    J =  Jfull;
  }
}

template <typename DerivedA, typename DerivedB>
void RigidBodyManipulator::forwardJacDot(const int body_or_frame_id, const MatrixBase<DerivedA> &pts, const int rotation_type, MatrixBase<DerivedB>& Jdot)
{
  if (use_new_kinsol) {
    warnOnce("new_kinsol_old_method_forwardJacDot", "Warning: called old forwardJacDot with use_new_kinsol set to true.");
    Matrix3Xd pts_block = pts.block(0, 0, 3, pts.cols());
    auto x_gradientvar = forwardKinNew(pts_block, body_or_frame_id, 0, rotation_type, 2);
    auto& J = x_gradientvar.gradient();
    VectorXd Jdot_vectorized = J.gradient().value() * cached_v;
    Map<typename MatrixBase<DerivedB>::PlainObject> Jdot_map(Jdot_vectorized.data(), J.value().rows(), J.value().cols());
    Jdot = Jdot_map;
    return;
  }

  int n_pts = static_cast<int>(pts.cols()); Matrix4d Tframe;
  int body_ind = parseBodyOrFrameID(body_or_frame_id, &Tframe);

	MatrixXd tmp = bodies[body_ind]->dTdqdot*Tframe*pts;
	MatrixXd Jdott = Map<MatrixXd>(tmp.data(),num_positions,3*n_pts);
	Jdot.block(0,0,3*n_pts,num_positions) = Jdott.transpose();

	if (rotation_type==1) {

		MatrixXd dTdqdot =  bodies[body_ind]->dTdqdot*Tframe;
		Matrix3d R = (bodies[body_ind]->T*Tframe).topLeftCorner(3,3);
		/*
		 * note the unusual format of dTdq(chosen for efficiently calculating jacobians from many pts)
		 * dTdq = [dT(1,:)dq1; dT(1,:)dq2; ...; dT(1,:)dqN; dT(2,dq1) ...]
		 */

		VectorXd dR21_dq(num_positions),dR22_dq(num_positions),dR20_dq(num_positions),dR00_dq(num_positions),dR10_dq(num_positions);
		for (int i=0; i<num_positions; i++) {
			dR21_dq(i) = dTdqdot(2*num_positions+i,1);
			dR22_dq(i) = dTdqdot(2*num_positions+i,2);
			dR20_dq(i) = dTdqdot(2*num_positions+i,0);
			dR00_dq(i) = dTdqdot(i,0);
			dR10_dq(i) = dTdqdot(num_positions+i,0);
		}
		double sqterm1 = R(2,1)*R(2,1) + R(2,2)*R(2,2);
		double sqterm2 = R(0,0)*R(0,0) + R(1,0)*R(1,0);

		MatrixXd Jr = MatrixXd::Zero(3,num_positions);

		Jr.block(0,0,1,num_positions) = ((R(2,2)*dR21_dq - R(2,1)*dR22_dq)/sqterm1).transpose();
		Jr.block(1,0,1,num_positions) = ((-sqrt(sqterm1)*dR20_dq + R(2,0)/sqrt(sqterm1)*(R(2,1)*dR21_dq + R(2,2)*dR22_dq) )/(R(2,0)*R(2,0) + R(2,1)*R(2,1) + R(2,2)*R(2,2))).transpose();
		Jr.block(2,0,1,num_positions)= ((R(0,0)*dR10_dq - R(1,0)*dR00_dq)/sqterm2).transpose();

		MatrixXd Jfull = MatrixXd::Zero(2*3*n_pts,num_positions);
		for (int i=0; i<n_pts; i++) {
			Jfull.block(i*6,0,3,num_positions) = Jdot.block(i*3,0,3,num_positions);
			Jfull.block(i*6+3,0,3,num_positions) = Jr;
		}
		Jdot=Jfull;
	}
}

template <typename DerivedA, typename DerivedB>
void RigidBodyManipulator::forwarddJac(const int body_or_frame_id, const MatrixBase<DerivedA> &pts, MatrixBase<DerivedB>& dJ)
{
  if (use_new_kinsol) {
    warnOnce("new_kinsol_old_method_forwarddJac", "Warning: called old forwarddJac with use_new_kinsol set to true.");
    Matrix3Xd newPts = pts.block(0, 0, 3, pts.cols());
    auto ret = forwardKinNew(newPts, body_or_frame_id, 0, 0, 2);
    dJ = ret.gradient().gradient().value();
    return;
  }

  int n_pts = static_cast<int>(pts.cols()); Matrix4d Tframe;
  int body_ind = parseBodyOrFrameID(body_or_frame_id, &Tframe);

  int i,j;
  MatrixXd dJ_reshaped = MatrixXd(num_positions, 3*n_pts*num_positions);
  MatrixXd tmp = MatrixXd(3*num_positions,n_pts);
  for (i = 0; i < num_positions; i++) {
    tmp = bodies[body_ind]->ddTdqdq.block(i*num_positions*3,0,3*num_positions,4)*Tframe*pts;  //dim*num_dof x n_pts
    for (j = 0; j < n_pts; j++) {
      dJ_reshaped.block(i,j*3*num_positions,1,3*num_positions) = tmp.col(j).transpose();
    }
    //       dJ_reshaped.row(i) << tmp.col(0).transpose(), tmp.col(1).transpose();
  }
  MatrixXd dJ_t = Map<MatrixXd>(dJ_reshaped.data(), num_positions*num_positions, 3*n_pts);
  dJ = dJ_t.transpose();
}

template<typename Scalar>
GradientVar<Scalar, Eigen::Dynamic, Eigen::Dynamic> RigidBodyManipulator::massMatrix(int gradient_order)
{
  if (!use_new_kinsol) {
    throw std::runtime_error("method requires new kinsol format");
  }

  if (gradient_order > 1) {
    throw std::runtime_error("only first order gradients are available");
  }

  int nv = num_velocities;
  int nq = num_positions;
  GradientVar<Scalar, Eigen::Dynamic, Eigen::Dynamic> ret(nv, nv, nq, gradient_order);
  ret.value().setZero();
  if (gradient_order > 0)
    ret.gradient().value().setZero();

  updateCompositeRigidBodyInertias(gradient_order);

  for (int i = 0; i < num_bodies; i++) {
    RigidBody& body_i = *bodies[i];
    if (body_i.hasParent()) {
      int v_start_i = body_i.velocity_num_start;
      int nv_i = body_i.getJoint().getNumVelocities();
      GradientVar<Scalar, TWIST_SIZE, Eigen::Dynamic> F(TWIST_SIZE, nv_i, nq, gradient_order);
      F.value().noalias() = (Ic_new[i] * body_i.J).eval();

      // Hii
      ret.value().block(v_start_i, v_start_i, nv_i, nv_i).noalias() = (body_i.J.transpose() * F.value()).eval();
      if (gradient_order > 0) {
        F.gradient().value() = matGradMultMat(Ic_new[i], body_i.J, dIc_new[i], body_i.dJdq);
        auto dHii = matGradMultMat(body_i.J.transpose(), F.value(), transposeGrad(body_i.dJdq, TWIST_SIZE), F.gradient().value());
        for (int row = 0; row < nv_i; row++) {
          for (int col = 0; col < nv_i; col++) {
            setSubMatrixGradient<Eigen::Dynamic>(ret.gradient().value(), getSubMatrixGradient<Eigen::Dynamic>(dHii, row, col, nv_i), v_start_i + row, v_start_i + col, nv);
          }
        }

      }

      // Hij
      shared_ptr<RigidBody> body_j(body_i.parent);
      while (body_j->hasParent()) {
        int v_start_j = body_j->velocity_num_start;
        int nv_j = body_j->getJoint().getNumVelocities();
        auto Hji = (body_j->J.transpose() * F.value()).eval();
        ret.value().block(v_start_j, v_start_i, nv_j, nv_i) = Hji;
        ret.value().block(v_start_i, v_start_j, nv_i, nv_j) = Hji.transpose();

        if (gradient_order > 0) {
          auto dHji = matGradMultMat(body_j->J.transpose(), F.value(), transposeGrad(body_j->dJdq, TWIST_SIZE), F.gradient().value());
          for (int row = 0; row < Hji.rows(); row++) {
            for (int col = 0; col < Hji.cols(); col++) {
              auto dHji_element = getSubMatrixGradient<Eigen::Dynamic>(dHji, row, col, Hji.rows());
              setSubMatrixGradient<Eigen::Dynamic>(ret.gradient().value(), dHji_element, row + v_start_j, col + v_start_i, nv);
              setSubMatrixGradient<Eigen::Dynamic>(ret.gradient().value(), dHji_element, col + v_start_i, row + v_start_j, nv);
            }
          }
        }
        body_j = body_j->parent;
      }

    }
  }

  return ret;
}

/**
 * Note that this inverse dynamics algorithm can be used to compute the 'C' dynamics bias term by setting
 * the joint acceleration vector to zero (or just passing in a nullptr for vd).
 * This algorithm can also be used to compute the gravitational term only by passing in nullptr for vd and
 * additionally calling doKinematics with a zero joint velocity vector.
 * To compute only the Coriolis term, pass in nullptr for vd and set gravity to zero.
 */
template <typename Scalar>
GradientVar<Scalar, Eigen::Dynamic, 1> RigidBodyManipulator::inverseDynamics(
    std::map<int, std::unique_ptr<GradientVar<Scalar, TWIST_SIZE, 1> > >& f_ext,
    GradientVar<Scalar, Eigen::Dynamic, 1>* vd, int gradient_order)
{
  if (!use_new_kinsol) {
    throw std::runtime_error("method requires new kinsol format");
  }

  if (gradient_order > 1) {
    throw std::runtime_error("only first order gradients are available");
  }

  updateCompositeRigidBodyInertias(gradient_order);

  int nq = num_positions;
  int nv = num_velocities;

  typedef typename Eigen::Matrix<Scalar, TWIST_SIZE, 1> Vector6;

  Vector6 root_accel = -a_grav;
  GradientVar<Scalar, TWIST_SIZE, Eigen::Dynamic> net_wrenches(TWIST_SIZE, num_bodies, nq + nv, gradient_order); // gradient w.r.t q and v
  net_wrenches.value().col(0).setZero();
  if (gradient_order > 0) {
    net_wrenches.gradient().value().template topRows<TWIST_SIZE>().setZero();
  }

  for (int i = 0; i < num_bodies; i++) {
    RigidBody& body = *bodies[i];
    if (body.hasParent()) {
      Vector6 spatial_accel = root_accel + body.JdotV;
      int nv_joint = body.getJoint().getNumVelocities();
      if (vd != nullptr) {
        auto vdJoint = vd->value().middleRows(body.velocity_num_start, nv_joint);
        spatial_accel.noalias() += body.J * vdJoint;
      }

      auto I_times_twist = (I_world[i] * body.twist).eval();
      net_wrenches.value().col(i).noalias() = I_world[i] * spatial_accel;
      net_wrenches.value().col(i).noalias() += crf(body.twist) * I_times_twist;

      if (gradient_order > 0) {
        typename Gradient<Vector6, Eigen::Dynamic>::type dspatial_acceldq = body.dJdotVdq;
        typename Gradient<Vector6, Eigen::Dynamic>::type dspatial_acceldv = body.dJdotVdv;

        if (vd != nullptr) {
          const auto& vd_const = *vd; // eliminates the need for an additional explicit instantiation
          auto vdJoint = vd_const.value().middleRows(body.velocity_num_start, nv_joint);
          auto dvdJoint = vd_const.gradient().value().middleRows(body.velocity_num_start, nv_joint);
          dspatial_acceldq.noalias() += body.J * dvdJoint.middleCols(0, nq);
          dspatial_acceldq += matGradMult(body.dJdq, vdJoint);

          dspatial_acceldv.noalias() += body.J * dvdJoint.middleCols(nq, nv);
        }


        typename Gradient<Vector6, Eigen::Dynamic>::type dI_times_twistdq = I_world[i] * body.dtwistdq;
        dI_times_twistdq += matGradMult(dI_world[i], body.twist);

        std::vector<int> v_indices;
        auto dtwist_dvsubvector = geometricJacobian<Scalar>(0, i, 0, 0, false, &v_indices);

        typename Gradient<Vector6, Eigen::Dynamic>::type dtwistdv(TWIST_SIZE, nv);
        dtwistdv.setZero();
        typename Gradient<Vector6, Eigen::Dynamic>::type dI_times_twistdv(TWIST_SIZE, nv);
        dI_times_twistdv.setZero();
        auto dI_times_twist_dvsubvector = I_world[i] * dtwist_dvsubvector.value();
        for (size_t col = 0; col < v_indices.size(); col++) {
          dtwistdv.col(v_indices[col]) = dtwist_dvsubvector.value().col(col);
          dI_times_twistdv.col(v_indices[col]) = dI_times_twist_dvsubvector.col(col);
        }

        auto net_wrenches_q_gradient_block = net_wrenches.gradient().value().template block<TWIST_SIZE, Eigen::Dynamic>(TWIST_SIZE * i, 0, TWIST_SIZE, nq);
        net_wrenches_q_gradient_block.noalias() = I_world[i] * dspatial_acceldq;
        net_wrenches_q_gradient_block += matGradMult(dI_world[i], spatial_accel);
        net_wrenches_q_gradient_block += dCrossSpatialForce(body.twist, I_times_twist, body.dtwistdq, dI_times_twistdq);

        auto net_wrenches_v_gradient_block = net_wrenches.gradient().value().template block<TWIST_SIZE, Eigen::Dynamic>(TWIST_SIZE * i, nq, TWIST_SIZE, nv);
        net_wrenches_v_gradient_block.noalias() = I_world[i] * dspatial_acceldv;
        net_wrenches_v_gradient_block += dCrossSpatialForce(body.twist, I_times_twist, dtwistdv, dI_times_twistdv);
      }

      if (f_ext[i] != nullptr) {
        Isometry3d T_joint_to_body = Isometry3d(body.T_body_to_joint).inverse();
        Isometry3d T_joint_to_world = body.T_new * T_joint_to_body; // external wrenches are expressed in 'joint' frame.
        net_wrenches.value().col(i) -= transformSpatialForce(T_joint_to_world, f_ext[i]->value());

        if (gradient_order > 0) {
          auto dT_joint_to_worlddq = matGradMult(body.dTdq_new, T_joint_to_body.matrix());
          auto net_wrenches_q_gradient_block = net_wrenches.gradient().value().template block<TWIST_SIZE, Eigen::Dynamic>(TWIST_SIZE * i, 0, TWIST_SIZE, nq);
          auto df_extdq = f_ext[i]->gradient().value().middleCols(0, nq);
          net_wrenches_q_gradient_block -= dTransformSpatialForce(T_joint_to_world, f_ext[i]->value(), dT_joint_to_worlddq, df_extdq);

          auto net_wrenches_v_gradient_block = net_wrenches.gradient().value().template block<TWIST_SIZE, Eigen::Dynamic>(TWIST_SIZE * i, nq, TWIST_SIZE, nv);
          auto df_extdv = f_ext[i]->gradient().value().middleCols(nq, nv);
          net_wrenches_v_gradient_block -= transformSpatialForce(T_joint_to_world, df_extdv);
        }
      }
    }
  }

  GradientVar<Scalar, Eigen::Dynamic, 1> ret(num_velocities, 1, nq + nv, gradient_order);

  for (int i = num_bodies - 1; i >= 0; i--) {
    RigidBody& body = *bodies[i];
    if (body.hasParent()) {
      const auto& net_wrenches_const = net_wrenches; // eliminates the need for another explicit instantiation
      auto joint_wrench = net_wrenches_const.value().col(i);
      int nv_joint = body.getJoint().getNumVelocities();
      auto J_transpose = body.J.transpose();
      ret.value().middleRows(body.velocity_num_start, nv_joint).noalias() = J_transpose * joint_wrench;
      auto parent_net_wrench = net_wrenches.value().col(body.parent->body_index);
      parent_net_wrench += joint_wrench;

      if (gradient_order > 0) {
        auto djoint_wrenchdq = net_wrenches.gradient().value().template block<TWIST_SIZE, Eigen::Dynamic>(TWIST_SIZE * i, 0, TWIST_SIZE, nq);
        auto dCdq_block = ret.gradient().value().block(body.velocity_num_start, 0, nv_joint, nq);
        dCdq_block = J_transpose * djoint_wrenchdq;
        dCdq_block += matGradMult(transposeGrad(body.dJdq, TWIST_SIZE), joint_wrench);

        auto djoint_wrenchdv = net_wrenches.gradient().value().template block<TWIST_SIZE, Eigen::Dynamic>(TWIST_SIZE * i, nq, TWIST_SIZE, nv);
        auto dCdv_block = ret.gradient().value().block(body.velocity_num_start, nq, nv_joint, nv);
        dCdv_block.noalias() = J_transpose * djoint_wrenchdv;

        auto dparent_net_wrenchdq = net_wrenches.gradient().value().template block<TWIST_SIZE, Eigen::Dynamic>(TWIST_SIZE * body.parent->body_index, 0, TWIST_SIZE, nq);
        dparent_net_wrenchdq += djoint_wrenchdq;

        auto dparent_net_wrenchdv = net_wrenches.gradient().value().template block<TWIST_SIZE, Eigen::Dynamic>(TWIST_SIZE * body.parent->body_index, nq, TWIST_SIZE, nv);
        dparent_net_wrenchdv += djoint_wrenchdv;
      }
    }
  }
  return ret;
}


template <typename DerivedPoints>
GradientVar<typename DerivedPoints::Scalar, Eigen::Dynamic, DerivedPoints::ColsAtCompileTime> RigidBodyManipulator::forwardKinNew(const MatrixBase<DerivedPoints>& points, int current_body_or_frame_ind, int new_body_or_frame_ind, int rotation_type, int gradient_order)
{
  if (!use_new_kinsol) {
    throw std::runtime_error("method requires new kinsol format");
  }
  if (gradient_order > 2) {
    throw std::runtime_error("only first and second order gradients are available");
  }
  if (gradient_order > 1 && !gradients_cached) {
    throw std::runtime_error("must call doKinematics with compute_gradients set to true to compute forwardKin second derivatives");
  }

  bool compute_jacobian_without_transform_gradients = gradient_order > 0 && !gradients_cached;
  int x_gradient_order = compute_jacobian_without_transform_gradients ? 0 : std::min(gradient_order, 1);
  int J_gradient_order = gradient_order > 1 ? gradient_order - 1 : 0;

  int nq = num_positions;
  int npoints = static_cast<int>(points.cols());
  typedef typename DerivedPoints::Scalar Scalar;

  // compute rotation and translation
  GradientVar<Scalar, SPACE_DIMENSION + 1, SPACE_DIMENSION + 1> T = relativeTransform<Scalar>(new_body_or_frame_ind, current_body_or_frame_ind, x_gradient_order);

  GradientVar<Scalar, SPACE_DIMENSION, SPACE_DIMENSION> R(SPACE_DIMENSION, SPACE_DIMENSION, nq, x_gradient_order);
  R.value() = T.value().template topLeftCorner<SPACE_DIMENSION, SPACE_DIMENSION>();
  if (x_gradient_order > 0)
    R.gradient().value() = getSubMatrixGradient<Eigen::Dynamic>(T.gradient().value(), intRange<SPACE_DIMENSION>(0), intRange<SPACE_DIMENSION>(0), T.value().rows());

  GradientVar<Scalar, SPACE_DIMENSION, 1> p(SPACE_DIMENSION, 1, nq, x_gradient_order);
  p.value() = T.value().template topRightCorner<SPACE_DIMENSION, 1>();
  if (x_gradient_order > 0)
    p.gradient().value() = getSubMatrixGradient<Eigen::Dynamic>(T.gradient().value(), intRange<SPACE_DIMENSION>(0), intRange<1>(SPACE_DIMENSION), T.value().rows());

  // transform points to new frame
  GradientVar<Scalar, Eigen::Dynamic, DerivedPoints::ColsAtCompileTime> x(SPACE_DIMENSION + rotationRepresentationSize(rotation_type), npoints, nq, gradient_order);
  x.value().template topRows<SPACE_DIMENSION>().noalias() = R.value() * points;
  x.value().template topRows<SPACE_DIMENSION>().colwise() += p.value();

  // convert rotation representation
  GradientVar<Scalar, Eigen::Dynamic, 1> qrot = rotmat2Representation(R, rotation_type);
  x.value().bottomRows(qrot.value().rows()).colwise() = qrot.value();

  if (x_gradient_order > 0) {
    x.gradient().value().setZero();
    for (int i = 0; i < npoints; i++) {
      const auto& point = points.template middleCols<1>(i);
      auto point_gradient = matGradMult(R.gradient().value(), point).eval();
      point_gradient += p.gradient().value();

      // position rows
      for (int row = 0; row < SPACE_DIMENSION; row++) {
        setSubMatrixGradient<Eigen::Dynamic>(x.gradient().value(), getSubMatrixGradient<Eigen::Dynamic>(point_gradient, row, 0, point.rows()), row, i, x.value().rows());
      }

      // rotation rows
      for (int row = 0; row < qrot.value().rows(); row++) {
        setSubMatrixGradient<Eigen::Dynamic>(x.gradient().value(), qrot.gradient().value().row(row), row + SPACE_DIMENSION, i, x.value().rows());
      }
    }
  }

  if (gradient_order > 1 || compute_jacobian_without_transform_gradients) {
    auto J = forwardJacV(x, current_body_or_frame_ind, new_body_or_frame_ind, rotation_type, true, J_gradient_order);
    if (compute_jacobian_without_transform_gradients) {
      x.gradient().value() = J.value();
    }
    else {
      x.gradient().gradient().value() = J.gradient().value();
    }
  }

  return x;
}

template <typename Scalar, int XRows, int XCols>
GradientVar<Scalar, Eigen::Dynamic, Eigen::Dynamic> RigidBodyManipulator::forwardJacV(const GradientVar<Scalar, XRows, XCols>& x, int body_or_frame_ind, int base_or_frame_ind, int rotation_type, bool compute_analytic_jacobian, int gradient_order)
{
  if (!use_new_kinsol)
    throw std::runtime_error("method requires new kinsol format");

  if (gradient_order > 1) {
    throw std::runtime_error("only first order gradient is available");
  }

  int nq = num_positions;
  int nv = num_velocities;
  int cols = compute_analytic_jacobian ? nq : nv;
  int npoints = static_cast<int>(x.value().cols());

  // compute geometric Jacobian
  int body_ind = parseBodyOrFrameID(body_or_frame_ind);
  int base_ind = parseBodyOrFrameID(base_or_frame_ind);
  int expressed_in = base_ind;
  std::vector<int> v_or_q_indices;
  GradientVar<Scalar, TWIST_SIZE, Eigen::Dynamic> J_geometric = geometricJacobian<Scalar>(base_ind, body_ind, expressed_in, gradient_order, compute_analytic_jacobian, &v_or_q_indices);

  // split up into rotational and translational parts
  GradientVar<Scalar, SPACE_DIMENSION, Eigen::Dynamic> Jomega(SPACE_DIMENSION, J_geometric.value().cols(), nq, gradient_order);
  Jomega.value() = J_geometric.value().template topRows<SPACE_DIMENSION>();

  GradientVar<Scalar, SPACE_DIMENSION, Eigen::Dynamic> Jv(SPACE_DIMENSION, J_geometric.value().cols(), nq, gradient_order);
  Jv.value() = J_geometric.value().template bottomRows<SPACE_DIMENSION>();

  if (gradient_order > 0) {
    for (int col = 0; col < J_geometric.value().cols(); col++) {
      for (int row = 0; row < SPACE_DIMENSION; row++) {
        // Jomega
        setSubMatrixGradient<Eigen::Dynamic>(Jomega.gradient().value(), getSubMatrixGradient<Eigen::Dynamic>(J_geometric.gradient().value(), row, col, J_geometric.value().rows()), row, col, Jomega.value().rows());

        // Jv
        setSubMatrixGradient<Eigen::Dynamic>(Jv.gradient().value(), getSubMatrixGradient<Eigen::Dynamic>(J_geometric.gradient().value(), row + SPACE_DIMENSION, col, J_geometric.value().rows()), row, col, Jv.value().rows());
      }
    }
  }

  // compute rotation Jacobian
  int rotation_representation_size = rotationRepresentationSize(rotation_type);
  GradientVar<Scalar, Eigen::Dynamic, 1> qrot(rotation_representation_size, 1, nq, gradient_order);
  qrot.value() = x.value().template block<Eigen::Dynamic, 1>(SPACE_DIMENSION, 0, x.value().rows() - SPACE_DIMENSION, 1);
  if (gradient_order > 0) {
    for (int i = 0; i < rotation_representation_size; i++) {
      qrot.gradient().value().template middleRows<1>(i) = getSubMatrixGradient<Eigen::Dynamic>(x.gradient().value(), SPACE_DIMENSION + i, 0, x.value().rows());
    }
  }

  GradientVar<Scalar, Eigen::Dynamic, SPACE_DIMENSION> Phi = angularvel2RepresentationDotMatrix(rotation_type, qrot.value(), gradient_order);
  GradientVar<Scalar, Eigen::Dynamic, Eigen::Dynamic> Jrot(Phi.value().rows(), Jomega.value().cols(), nq, gradient_order);
  Jrot.value() = Phi.value() * Jomega.value();
  if (gradient_order > 0) {
    auto dPhidq = (Phi.gradient().value() * qrot.gradient().value()).eval();
    Jrot.gradient().value() = matGradMultMat(Phi.value(), Jomega.value(), dPhidq, Jomega.gradient().value());
  }

  // compute J
  GradientVar<double, Eigen::Dynamic, Eigen::Dynamic> J(x.value().size(), cols, nq, gradient_order);
  J.value().setZero();
  if (gradient_order > 0)
    J.gradient().value().setZero();

  int row_start = 0;
  for (int i = 0; i < npoints; i++) {
    // translation part
    int col_start = 0;
    const auto& point = x.value().template block<SPACE_DIMENSION, 1>(0, i);
    for (std::vector<int>::iterator it = v_or_q_indices.begin(); it != v_or_q_indices.end(); ++it) {
      J.value().template block<SPACE_DIMENSION, 1>(row_start, *it) = Jv.value().template middleCols<1>(col_start);
      const auto& Jomega_col = Jomega.value().template middleCols<1>(col_start);
      J.value().template block<SPACE_DIMENSION, 1>(row_start, *it).noalias() += Jomega_col.cross(point);

      if (gradient_order > 0) {
        auto rows = intRange<SPACE_DIMENSION>(0);
        auto dJpos_col = getSubMatrixGradient<Eigen::Dynamic>(Jv.gradient().value(), rows, intRange<1>(col_start), Jv.value().rows());
        auto dJomega_col = getSubMatrixGradient<Eigen::Dynamic>(Jomega.gradient().value(), rows, intRange<1>(col_start), Jv.value().rows());
        auto dpoint = getSubMatrixGradient<Eigen::Dynamic>(x.gradient().value(), rows, intRange<1>(i), x.value().rows());
        dJpos_col.noalias() += dcrossProduct(Jomega_col, point, dJomega_col, dpoint);
        setSubMatrixGradient<Eigen::Dynamic>(J.gradient().value(), dJpos_col, intRange<SPACE_DIMENSION>(row_start), intRange<1>(*it), J.value().rows());
      }
      col_start++;
    }
    row_start += SPACE_DIMENSION;

    // rotation part
    if (Jrot.value().rows() > 0) {
      col_start = 0;
      for (std::vector<int>::iterator it = v_or_q_indices.begin(); it != v_or_q_indices.end(); ++it) {
        J.value().template block<Eigen::Dynamic, 1>(row_start, *it, Jrot.value().rows(), 1) = Jrot.value().template middleCols<1>(col_start);

        if (gradient_order > 0) {
          for (int row = 0; row < rotation_representation_size; row++) {
            auto dJrot_element = getSubMatrixGradient<Eigen::Dynamic>(Jrot.gradient().value(), row, col_start, Jrot.value().rows());
            setSubMatrixGradient<Eigen::Dynamic>(J.gradient().value(), dJrot_element, row_start + row, *it, J.value().rows());
          }
        }
        col_start++;
      }
      row_start += rotation_representation_size;
    }
  }

  return J;
}

template <typename Scalar>
GradientVar<Scalar, Eigen::Dynamic, Eigen::Dynamic> RigidBodyManipulator::forwardKinPositionGradient(int npoints, int current_body_or_frame_ind, int new_body_or_frame_ind, int gradient_order)
{
  if (!use_new_kinsol) {
    throw std::runtime_error("method requires new kinsol format");
  }
  if (gradient_order > 1)
    throw std::runtime_error("Only first order gradients supported");

  int nq = num_positions;
  auto Tinv = relativeTransform<Scalar>(current_body_or_frame_ind, new_body_or_frame_ind, gradient_order);
  GradientVar<Scalar, Eigen::Dynamic, Eigen::Dynamic> ret(SPACE_DIMENSION * npoints, SPACE_DIMENSION * npoints, nq, gradient_order);
  ret.value().setZero();
  for (int i = 0; i < npoints; i++) {
    ret.value().template block<SPACE_DIMENSION, SPACE_DIMENSION>(SPACE_DIMENSION * i, SPACE_DIMENSION * i) = Tinv.value().template topLeftCorner<SPACE_DIMENSION, SPACE_DIMENSION>();
  }

  if (gradient_order > 0) {
    ret.gradient().value().setZero();
    std::vector<int> rows_cols;
    rows_cols.reserve(SPACE_DIMENSION);
    auto Rinv_gradient = getSubMatrixGradient<Eigen::Dynamic>(Tinv.gradient().value(), intRange<SPACE_DIMENSION>(0), intRange<SPACE_DIMENSION>(0), Tinv.value().rows());

    for (int i = 0; i < npoints; i++) {
      rows_cols.clear();
      for (int j = 0; j < SPACE_DIMENSION; j++)
        rows_cols.push_back(SPACE_DIMENSION * i + j);
      setSubMatrixGradient(ret.gradient().value(), Rinv_gradient, rows_cols, rows_cols, ret.value().rows());
    }
  }
  return ret;
}

template <typename DerivedPoints>
GradientVar<typename DerivedPoints::Scalar, Eigen::Dynamic, 1> RigidBodyManipulator::forwardJacDotTimesV(const MatrixBase<DerivedPoints>& points,
    int body_or_frame_ind, int base_or_frame_ind, int rotation_type, int gradient_order)
{
  if (!use_new_kinsol) {
    if (gradient_order > 0)
      throw std::runtime_error("no gradients available with old kinsol format.");
    MatrixXd Jdot(points.cols() * SPACE_DIMENSION + rotationRepresentationSize(rotation_type), num_positions);
    forwardJacDot(body_or_frame_ind, points.colwise().homogeneous(), rotation_type, Jdot);
    typedef typename DerivedPoints::Scalar Scalar;
    GradientVar<Scalar, Dynamic, 1> ret(Jdot.rows(), 1, num_positions, 0);
    ret.value() = Jdot * cached_v;
    return ret;
  }

  if (gradient_order > 1) {
    throw std::runtime_error("only first order gradients are available");
  }

  typedef typename DerivedPoints::Scalar Scalar;
  int npoints = static_cast<int>(points.cols());

  auto x = forwardKinNew(points, body_or_frame_ind, base_or_frame_ind, rotation_type, gradient_order);
  auto r = x.value().template topRows<SPACE_DIMENSION>();
  auto qrot = x.value().template bottomLeftCorner<Eigen::Dynamic, 1>(rotationRepresentationSize(rotation_type), 1);
  GradientVar<Scalar, Eigen::Dynamic, SPACE_DIMENSION> Phi = angularvel2RepresentationDotMatrix(rotation_type, qrot, gradient_order + 1);

  int expressed_in = base_or_frame_ind;
  const auto twist = relativeTwist<Scalar>(base_or_frame_ind, body_or_frame_ind, expressed_in, gradient_order);
  const auto J_geometric_dot_times_v = geometricJacobianDotTimesV<Scalar>(base_or_frame_ind, body_or_frame_ind, expressed_in, gradient_order);

  auto omega_twist = twist.value().template topRows<SPACE_DIMENSION>();
  auto v_twist = twist.value().template bottomRows<SPACE_DIMENSION>();
  auto qrotdot = (Phi.value() * omega_twist).eval();
  Matrix<Scalar, Dynamic, 1> Phid_vector = Phi.gradient().value() * qrotdot;
  Map<Matrix<Scalar, Eigen::Dynamic, SPACE_DIMENSION>> Phid(Phid_vector.data(), Phi.value().rows(), Phi.value().cols());

  GradientVar<Scalar, Eigen::Dynamic, 1> Jrotdot_times_v(Phid.rows(), 1, num_positions, gradient_order);
  Jrotdot_times_v.value().noalias() = (Phid * omega_twist).eval();
  Jrotdot_times_v.value().noalias() += Phi.value() * J_geometric_dot_times_v.value().template topRows<SPACE_DIMENSION>();

  auto rdots = (-r.colwise().cross(omega_twist)).eval();
  rdots.colwise() += v_twist;
  auto Jposdot_times_v_mat = (-rdots.colwise().cross(omega_twist)).eval();
  Jposdot_times_v_mat -= (r.colwise().cross(J_geometric_dot_times_v.value().template topRows<SPACE_DIMENSION>())).eval();
  Jposdot_times_v_mat.colwise() += J_geometric_dot_times_v.value().template bottomRows<SPACE_DIMENSION>();

  GradientVar<Scalar, Dynamic, 1> ret(x.value().size(), 1, num_positions, gradient_order);
  int row_start = 0;
  for (int i = 0; i < npoints; i++) {
    ret.value().template middleRows<SPACE_DIMENSION>(row_start) = Jposdot_times_v_mat.col(i);
    row_start += SPACE_DIMENSION;

    ret.value().middleRows(row_start, Jrotdot_times_v.value().rows()) = Jrotdot_times_v.value();
    row_start += Jrotdot_times_v.value().rows();
  }

  if (gradient_order > 0) {
    auto dqrot = x.gradient().value().middleRows(SPACE_DIMENSION, qrot.rows());
    auto domega_twist = twist.gradient().value().template topRows<SPACE_DIMENSION>();
    auto dv_twist = twist.gradient().value().template bottomRows<SPACE_DIMENSION>();
    auto dPhi = (Phi.gradient().value() * dqrot).eval();
    auto dqrotdot = matGradMult(dPhi, omega_twist);
    dqrotdot.noalias() += Phi.value() * domega_twist;
    auto ddPhidqrotdq = (Phi.gradient().gradient().value() * dqrot).eval();
    auto dPhid = matGradMult(ddPhidqrotdq, qrotdot);
    dPhid.noalias() += (Phi.gradient().value() * dqrotdot).eval();

    auto dJrotdot_times_v = (matGradMult(dPhid, omega_twist)).eval();
    dJrotdot_times_v.noalias() += Phid * domega_twist;
    dJrotdot_times_v.noalias() += matGradMult(dPhi, J_geometric_dot_times_v.value().template topRows<SPACE_DIMENSION>());
    dJrotdot_times_v.noalias() += Phi.value() * J_geometric_dot_times_v.gradient().value().template topRows<SPACE_DIMENSION>();

    row_start = 0;
    auto pos_rows = intRange<SPACE_DIMENSION>(0);
    for (int i = 0; i < npoints; i++) {
      auto r_col = r.col(i);
      auto rdot = rdots.col(i);
      auto dr_col = getSubMatrixGradient<Eigen::Dynamic>(x.gradient().value(), pos_rows, intRange<1>(i), x.value().rows());
      auto drdot = dcrossProduct(omega_twist, r_col, domega_twist, dr_col);
      drdot += dv_twist;
      auto dJpos_dot_times_v = ret.gradient().value().template middleRows<SPACE_DIMENSION>(row_start);
      dJpos_dot_times_v.noalias() = dcrossProduct(omega_twist, rdot, domega_twist, drdot);
      dJpos_dot_times_v.noalias() += dcrossProduct(J_geometric_dot_times_v.value().template topRows<SPACE_DIMENSION>(), r_col, J_geometric_dot_times_v.gradient().value().template topRows<SPACE_DIMENSION>(), dr_col);
      dJpos_dot_times_v += J_geometric_dot_times_v.gradient().value().template bottomRows<SPACE_DIMENSION>();
      row_start += SPACE_DIMENSION;

      ret.gradient().value().middleRows(row_start, Jrotdot_times_v.value().rows()) = dJrotdot_times_v;
      row_start += Jrotdot_times_v.value().rows();
    }
  }

  return ret;
}

template <typename DerivedA, typename DerivedB, typename DerivedC, typename DerivedD, typename DerivedE, typename DerivedF, typename DerivedG>
void RigidBodyManipulator::HandC(MatrixBase<DerivedG> const & q, MatrixBase<DerivedG> const & qd, MatrixBase<DerivedA> * const f_ext, MatrixBase<DerivedB> &H, MatrixBase<DerivedC> &C, MatrixBase<DerivedD> *dH, MatrixBase<DerivedE> *dC, MatrixBase<DerivedF> * const df_ext)
{
  if (use_new_kinsol) {
    warnOnce("new_kinsol_old_method_HandC", "Warning: called old HandC with use_new_kinsol set to true.");
    typedef typename DerivedB::Scalar Scalar;
    int H_gradient_order = dH != nullptr ? 1 : 0;
    auto H_gradientvar = massMatrix<Scalar>(H_gradient_order);
    H = H_gradientvar.value();
    if (H_gradient_order > 0) {
      *dH = H_gradientvar.gradient().value();
    }

    int C_gradient_order = dC != nullptr ? 1 : 0;
    map<int, unique_ptr<GradientVar<double, TWIST_SIZE, 1> > > f_ext_map;
    int nq = num_positions;
    int nv = num_velocities;
    if (f_ext != nullptr) {
      for (int i = 0; i < f_ext->cols(); i++) {
        if ((f_ext->col(i).array() != 0.0).any()) {
          f_ext_map[i] = unique_ptr< GradientVar<double, TWIST_SIZE, 1> >(new GradientVar<double, TWIST_SIZE, 1>(TWIST_SIZE, 1, nq + nv, C_gradient_order));
          f_ext_map[i]->value() = f_ext->col(i);
          if (C_gradient_order > 0) {
            f_ext_map[i]->gradient().value() = df_ext->template middleRows<TWIST_SIZE>(i * TWIST_SIZE);
          }
        }
      }
    }
    auto C_gradientvar = inverseDynamics<Scalar>(f_ext_map, nullptr, C_gradient_order);
    C = C_gradientvar.value();
    if (C_gradient_order > 0) {
      *dC = C_gradientvar.gradient().value();
    }
  }

  H = MatrixXd::Zero(num_positions,num_positions);
  if (dH) *dH = MatrixXd::Zero(num_positions*num_positions,num_positions);
  // C gets overwritten completely in the algorithm below

  VectorXd vJ(6), fh(6), dfh(6), dvJdqd(6);
  MatrixXd XJ(6,6), dXJdq(6,6);
  int i,j,k,n,np,nk;

  for (i=0; i<NB; i++) {
    n = dofnum[i];
    jcalc(pitch[i],q[n],&XJ,&(S[i]));
    vJ = S[i] * qd[n];
    Xup[i] = XJ * Xtree[i];

    if (parent[i] < 0) {
      v[i] = vJ;
      avp[i] = Xup[i] * (-a_grav);
    } else {
      v[i] = Xup[i]*v[parent[i]] + vJ;
      avp[i] = Xup[i]*avp[parent[i]] + crm(v[i])*vJ;
    }
    fvp[i] = I[i]*avp[i] + crf(v[i])*I[i]*v[i];
    if (f_ext)
      fvp[i] = fvp[i] - f_ext->col(i);
    IC[i] = I[i];

    //Calculate gradient information if it is requested
    if (dH || dC) {
      djcalc(pitch[i], q[n], &dXJdq);
      dXupdq[i] = dXJdq * Xtree[i];

      for (j=0; j<NB; j++) {
        dIC[i][j] = MatrixXd::Zero(6,6);
      }
    }

    if (dC) {
      dvJdqd = S[i];
      if (parent[i] < 0) {
        dvdqd[i].col(n) = dvJdqd;
        davpdq[i].col(n) = dXupdq[i] * (-a_grav);
      } else {
        j = parent[i];
        dvdq[i] = Xup[i]*dvdq[j];
        dvdq[i].col(n) += dXupdq[i]*v[j];
        dvdqd[i] = Xup[i]*dvdqd[j];
        dvdqd[i].col(n) += dvJdqd;

        davpdq[i] = Xup[i]*davpdq[j];
        davpdq[i].col(n) += dXupdq[i]*avp[j];
        for (k=0; k < NB; k++) {
          dcrm(v[i],vJ,dvdq[i].col(k),VectorXd::Zero(6),&(dcross));
          davpdq[i].col(k) += dcross;
        }

        dvJdqd_mat = MatrixXd::Zero(6,NB);
        dvJdqd_mat.col(n) = dvJdqd;
        dcrm(v[i],vJ,dvdqd[i],dvJdqd_mat,&(dcross));
        davpdqd[i] = Xup[i]*davpdqd[j] + dcross;
      }

      dcrf(v[i],I[i]*v[i],dvdq[i],I[i]*dvdq[i],&(dcross));
      dfvpdq[i] = I[i]*davpdq[i] + dcross;
      dcrf(v[i],I[i]*v[i],dvdqd[i],I[i]*dvdqd[i],&(dcross));
      dfvpdqd[i] = I[i]*davpdqd[i] + dcross;
      if (df_ext) {
        dfvpdq[i] = dfvpdq[i] - df_ext->block(i*6,0,6,num_positions);
        dfvpdqd[i] = dfvpdqd[i] - df_ext->block(i*6,num_positions,6,num_positions);
      }

    }
  }

  for (i=(NB-1); i>=0; i--) {
    n = dofnum[i];
    C(n) = (S[i]).transpose() * fvp[i] + damping[i]*qd[n];

    if (qd[n] >= coulomb_window[i]) {
      C(n) += coulomb_friction[i];
    }
    else if (qd[n] <= -coulomb_window[i]) {
      C(n) -= coulomb_friction[i];
    }
    else {
      C(n) += qd[n]/coulomb_window[i] * coulomb_friction[i];
    }

    if (dC) {
      (*dC).block(n,0,1,NB) = S[i].transpose()*dfvpdq[i];
      (*dC).block(n,NB,1,NB) = S[i].transpose()*dfvpdqd[i];
      (*dC)(n,NB+n) += damping[i];

      if (qd[n]<0 && qd[n]>-coulomb_window[i]) {
        (*dC)(n,NB+n) -= 1/coulomb_window[i] * coulomb_friction[i];
      }
      else if (qd[n]>=0 && qd[n]<coulomb_window[i]) {
        (*dC)(n,NB+n) += 1/coulomb_window[i] * coulomb_friction[i];
      }
    }

    if (parent[i] >= 0) {
      fvp[parent[i]] += (Xup[i]).transpose()*fvp[i];
      IC[parent[i]] += (Xup[i]).transpose()*IC[i]*Xup[i];

      if (dH) {
        for (k=0; k < NB; k++) {
          dIC[parent[i]][k] += Xup[i].transpose()*dIC[i][k]*Xup[i];
        }
        dIC[parent[i]][n] += dXupdq[i].transpose()*IC[i]*Xup[i] + Xup[i].transpose()*IC[i]*dXupdq[i];
      }

      if (dC) {
        dfvpdq[parent[i]] += Xup[i].transpose()*dfvpdq[i];
        dfvpdq[parent[i]].col(n) += dXupdq[i].transpose()*fvp[i];
        dfvpdqd[parent[i]] += Xup[i].transpose()*dfvpdqd[i];
      }
    }
  }

  for (i=0; i<NB; i++) {
    n = dofnum[i];
    fh = IC[i] * S[i];
    H(n,n) = (S[i]).transpose() * fh;
    j=i;
    while (parent[j] >= 0) {
      fh = (Xup[j]).transpose() * fh;
      j = parent[j];
      np = dofnum[j];

      H(n,np) = (S[j]).transpose() * fh;
      H(np,n) = H(n,np);
    }
  }

  if (dH) {
    for (k=0; k < NB; k++) {
      nk = dofnum[k];
      for (i=0; i < NB; i++) {
        n = dofnum[i];
        fh = IC[i] * S[i];
        dfh = dIC[i][nk] * S[i]; //dfh/dqk
        (*dH)(n + n*NB,nk) = S[i].transpose() * dfh;
        j = i;
        while (parent[j] >= 0) {
          if (j==k) {
            dfh = Xup[j].transpose() * dfh + dXupdq[j].transpose() * fh;
          } else {
            dfh = Xup[j].transpose() * dfh;
          }
          fh = Xup[j].transpose() * fh;

          j = parent[j];
          np = dofnum[j];
          (*dH)(n + (np)*NB,nk) = S[j].transpose() * dfh;
          (*dH)(np + (n)*NB,nk) = (*dH)(n + np*NB,nk);
        }
      }
    }
  }
}

int RigidBodyManipulator::findLinkId(string linkname, int robot)
{
  std::transform(linkname.begin(), linkname.end(), linkname.begin(), ::tolower); // convert to lower case

  //std::regex linkname_connector("[abc]");
  //cout<<"get linkname_connector"<<endl;
  //linkname = std::regex_replace(linkname,linkname_connector,string("_"));
  vector<bool> name_match;
  name_match.resize(this->num_bodies);
  for(int i = 0;i<this->num_bodies;i++)
  {

    string lower_linkname = this->bodies[i]->linkname;
    std::transform(lower_linkname.begin(), lower_linkname.end(), lower_linkname.begin(), ::tolower); // convert to lower case
    if(lower_linkname.find(linkname) != string::npos)
    {
      name_match[i] = true;
    }
    else
    {
      name_match[i] = false;
    }
  }
  if(robot != -1)
  {
    for(int i = 0;i<this->num_bodies;i++)
    {
      if(name_match[i])
      {
        name_match[i] = this->bodies[i]->robotnum == robot;
      }
    }
  }
  // Unlike the MATLAB implementation, I am not handling the fixed joints
  int num_match = 0;
  int ind_match = -1;
  for(int i = 0;i<this->num_bodies;i++)
  {
    if(name_match[i])
    {
      num_match++;
      ind_match = i;
    }
  }
  if(num_match != 1)
  {
    cerr<<"couldn't find unique link "<<linkname<<endl;
    return(EXIT_FAILURE);
  }
  else
  {
    return ind_match;
  }
}

std::string RigidBodyManipulator::getBodyOrFrameName(int body_or_frame_id)
{
  if (body_or_frame_id>=0) {
    return bodies[body_or_frame_id]->linkname;
  } else if (body_or_frame_id < -1) {
    return frames[-body_or_frame_id-2].name;
  } else {
    return "COM";
  }
}

template <typename Scalar>
GradientVar<Scalar, Eigen::Dynamic, 1> RigidBodyManipulator::positionConstraintsNew(int gradient_order)
{
  if (!use_new_kinsol)
    throw std::runtime_error("method requires new kinsol format");
  if (gradient_order > 1)
    throw std::runtime_error("only first order gradients are implemented so far (it's trivial to add more)");

  GradientVar<Scalar, Eigen::Dynamic, 1> ret(3*loops.size(), 1, num_positions, gradient_order);
  for (size_t i = 0; i < loops.size(); i++) {
    auto ptA_in_B = forwardKinNew(loops[i].ptA,loops[i].bodyA->body_index,loops[i].bodyB->body_index,0,gradient_order);

    ret.value().middleRows(3*i,3) = ptA_in_B.value() - loops[i].ptB;

    if (gradient_order > 0) {
      ret.gradient().value().middleRows(3*i, 3) = ptA_in_B.gradient().value();
    }
  }
  return ret;
}

template <typename DerivedA, typename DerivedB, typename DerivedC>
void RigidBodyManipulator::jointLimitConstraints(MatrixBase<DerivedA> const & q, MatrixBase<DerivedB> &phi, MatrixBase<DerivedC> &J) const 
{
  std::vector<int> finite_min_index;
  std::vector<int> finite_max_index;

  getFiniteIndexes(joint_limit_min, finite_min_index);
  getFiniteIndexes(joint_limit_max, finite_max_index);

  const int numFiniteMin = finite_min_index.size();
  const int numFiniteMax = finite_max_index.size();

  phi = VectorXd::Zero(numFiniteMin + numFiniteMax);
  J = MatrixXd::Zero(phi.size(), num_positions);
  for (int i = 0; i < numFiniteMin; i++)
  {
    const int fi = finite_min_index[i];
    phi[i] = q[fi] - joint_limit_min[fi];
    J(i, fi) = 1.0;
  }
  
  for (int i = 0; i < numFiniteMax; i++)
  {
    const int fi = finite_max_index[i];
    phi[i + numFiniteMin] = joint_limit_max[fi] - q[fi];
    J(i + numFiniteMin, fi) = -1.0;
  }
}

size_t RigidBodyManipulator::getNumJointLimitConstraints() const
{
  std::vector<int> finite_min_index;
  std::vector<int> finite_max_index;

  getFiniteIndexes(joint_limit_min, finite_min_index);
  getFiniteIndexes(joint_limit_max, finite_max_index);

  return finite_min_index.size() + finite_max_index.size();
}

<<<<<<< HEAD
=======
template <typename Derived>
Eigen::Matrix<typename Derived::Scalar, Derived::RowsAtCompileTime, Eigen::Dynamic> RigidBodyManipulator::transformVelocityMappingToPositionDotMapping(
    const Eigen::MatrixBase<Derived>& mat, const std::vector<int>& joint_path)
{
  int cols = 0;
  for (std::vector<int>::const_iterator it = joint_path.begin(); it != joint_path.end(); ++it) {
    const DrakeJoint& joint = bodies[joint_path[*it]]->getJoint();
    cols += joint.getNumPositions();
  }

  Eigen::Matrix<typename Derived::Scalar, Derived::RowsAtCompileTime, Eigen::Dynamic> ret(mat.rows(), cols);
  int ret_col_start = 0;
  int mat_col_start = 0;
  for (std::vector<int>::const_iterator it = joint_path.begin(); it != joint_path.end(); ++it) {
    RigidBody& body = *bodies[*it];
    const DrakeJoint& joint = body.getJoint();
    ret.middleCols(ret_col_start, joint.getNumPositions()).noalias() = mat.middleCols(mat_col_start, joint.getNumVelocities()) * body.qdot_to_v;
    ret_col_start += joint.getNumPositions();
    mat_col_start += joint.getNumVelocities();
  }
  return ret;
}

template <typename Derived>
Eigen::Matrix<typename Derived::Scalar, Derived::RowsAtCompileTime, Eigen::Dynamic> RigidBodyManipulator::compactToFull(
    const Eigen::MatrixBase<Derived>& compact, const std::vector<int>& joint_path, bool in_terms_of_qdot) {
  int ncols = in_terms_of_qdot ? num_positions : num_velocities;
  Eigen::Matrix<typename Derived::Scalar, Derived::RowsAtCompileTime, Eigen::Dynamic> full(compact.rows(), ncols);
  full.setZero();
  int compact_col_start = 0;
  for (std::vector<int>::const_iterator it = joint_path.begin(); it != joint_path.end(); ++it) {
    RigidBody& body = *bodies[*it];
    int nv_joint = body.getJoint().getNumVelocities();
    full.middleCols(body.velocity_num_start, nv_joint) = compact.middleCols(compact_col_start, nv_joint);
    compact_col_start += nv_joint;
  }
  return full;
}

size_t RigidBodyManipulator::getNumPositionConstraints() const 
{
  return loops.size()*3;
}

template <typename DerivedA, typename DerivedB>
void RigidBodyManipulator::positionConstraints(MatrixBase<DerivedA> & phi, MatrixBase<DerivedB> & J)
{
  if (use_new_kinsol) {
    warnOnce("new_kinsol_old_method_positionConstraints", "Warning: called old positionConstraints with use_new_kinsol set to true.");
    auto positionConstraints = positionConstraintsNew<double>(1);
    phi = positionConstraints.value();
    J = positionConstraints.gradient().value();
    return;
  }

  const int nq = num_positions;
  const size_t numLoops = loops.size();
  const size_t numConstraints = getNumPositionConstraints();
  phi = VectorXd::Zero(numConstraints);
  J = MatrixXd::Zero(numConstraints, nq);
  Matrix<double, 7, 1> bpTb, wTb;
  
  Vector3d bodyA_pos;
  Vector4d ptA, origin_pt;
  MatrixXd JA(3,nq), dbTw_transdq(3,nq), dwTb(7,nq);
  origin_pt << 0.0, 0.0, 0.0, 1.0;
  Matrix4d dbTw_quat = dquatConjugate();

  for (size_t i = 0; i < numLoops; i++) {
    bpTb << -loops[i].ptB, 1.0, 0.0, 0.0, 0.0;
    ptA << loops[i].ptA, 1.0;
    forwardKin(loops[i].bodyA->body_index,ptA,0,bodyA_pos);
    forwardJac(loops[i].bodyA->body_index,ptA,0,JA);
    forwardKin(loops[i].bodyB->body_index,origin_pt,2,wTb);
    forwardJac(loops[i].bodyB->body_index,origin_pt,2,dwTb);
    Vector4d bTw_quat = quatConjugate(wTb.tail<4>());
    MatrixXd dbTw_quatdq = dbTw_quat*dwTb.block(3,0,4,nq);
    Vector3d bTw_trans = quatRotateVec(bTw_quat,-wTb.head<3>());
    Matrix<double,3,7> dbTw_trans = dquatRotateVec(bTw_quat,-wTb.head<3>());
    dbTw_transdq = dbTw_trans.block(0,0,3,4)*dbTw_quatdq-dbTw_trans.block(0,4,3,3)*dwTb.block(0,0,3,nq);    
    Matrix<double,3,7> dbpTw_trans1 = dquatRotateVec(bpTb.tail<4>(),bTw_trans);
    MatrixXd dbpTw_trans1dq = dbpTw_trans1.block(0,4,3,3)*dbTw_transdq;
    Vector3d bpTw_trans = bTw_trans-loops[i].ptB;
    Matrix<double,4,8> dbpTw_quat = dquatProduct(bpTb.tail<4>(),bTw_quat);
    MatrixXd dbpTw_quatdq = dbpTw_quat.block(0,4,4,4)*dbTw_quatdq;
    Vector3d bp_bodyA_pos1 = quatRotateVec(bTw_quat,bodyA_pos);
    Matrix<double,3,7> dbp_bodyA_pos1 = dquatRotateVec(bTw_quat,bodyA_pos);
    MatrixXd dbp_bodyA_pos1dq = dbp_bodyA_pos1.block(0,0,3,4)*dbpTw_quatdq+dbp_bodyA_pos1.block(0,4,3,3)*JA;
    phi.segment(3*i, 3) = bp_bodyA_pos1+bpTw_trans;
    J.block(3*i, 0, 3, nq) = dbp_bodyA_pos1dq+dbpTw_trans1dq;
  }
}

>>>>>>> 956355da
// explicit instantiations (required for linking):
template DLLEXPORT_RBM void RigidBodyManipulator::doKinematics(MatrixBase<VectorXd>  &, bool);
template DLLEXPORT_RBM void RigidBodyManipulator::doKinematics(MatrixBase< Map<VectorXd> >  &, bool);
template DLLEXPORT_RBM void RigidBodyManipulator::doKinematicsNew(const MatrixBase< Map<VectorXd> > &, const MatrixBase< Map<VectorXd> > &, bool, bool);
template DLLEXPORT_RBM void RigidBodyManipulator::doKinematicsNew(const MatrixBase<VectorXd> &, const MatrixBase<VectorXd> &, bool, bool);
template DLLEXPORT_RBM void RigidBodyManipulator::doKinematicsNew(const MatrixBase<Block<MatrixXd, -1, 1, true> > &, const MatrixBase<Block<MatrixXd, -1, 1, true> > &, bool, bool);
template DLLEXPORT_RBM void RigidBodyManipulator::doKinematicsNew(const MatrixBase<Block<MatrixXd, -1, 1, true> > &, const MatrixBase< Map<VectorXd> > &, bool, bool);

template DLLEXPORT_RBM void RigidBodyManipulator::doKinematics(MatrixBase<VectorXd>  &, bool, MatrixBase<VectorXd>  &);
template DLLEXPORT_RBM void RigidBodyManipulator::doKinematics(MatrixBase< Map<VectorXd> >  &, bool, MatrixBase< Map<VectorXd> >  &);

template DLLEXPORT_RBM void RigidBodyManipulator::getCMM(MatrixBase<VectorXd> const &, MatrixBase<VectorXd> const &, MatrixBase< Map<MatrixXd> > &, MatrixBase< Map<MatrixXd> > &);
template DLLEXPORT_RBM void RigidBodyManipulator::getCMM(MatrixBase<VectorXd> const &, MatrixBase<VectorXd> const &, MatrixBase< MatrixXd > &, MatrixBase< MatrixXd > &);
template DLLEXPORT_RBM void RigidBodyManipulator::getCMM(MatrixBase< Map<VectorXd> > const &, MatrixBase< Map<VectorXd> > const &, MatrixBase< MatrixXd > &, MatrixBase< MatrixXd > &);
template DLLEXPORT_RBM void RigidBodyManipulator::getCMM(MatrixBase< Map<VectorXd> > const &, MatrixBase< Map<VectorXd> > const &, MatrixBase< Map<MatrixXd> > &, MatrixBase< Map<MatrixXd> > &);

template DLLEXPORT_RBM void RigidBodyManipulator::getCOM(MatrixBase< Map<Vector3d> > &,const set<int> &);
template DLLEXPORT_RBM void RigidBodyManipulator::getCOM(MatrixBase< Map<MatrixXd> > &,const set<int> &);
template DLLEXPORT_RBM void RigidBodyManipulator::getCOMJac(MatrixBase< Map<MatrixXd> > &,const set<int> &);
template DLLEXPORT_RBM void RigidBodyManipulator::getCOMdJac(MatrixBase< Map<MatrixXd> > &,const set<int> &);
template DLLEXPORT_RBM void RigidBodyManipulator::getCOMJacDot(MatrixBase< Map<MatrixXd> > &,const set<int> &);
template DLLEXPORT_RBM void RigidBodyManipulator::getCOM(MatrixBase< Vector3d > &,const set<int> &);
template DLLEXPORT_RBM void RigidBodyManipulator::getCOM(MatrixBase< MatrixXd > &,const set<int> &);
template DLLEXPORT_RBM void RigidBodyManipulator::getCOMJac(MatrixBase< MatrixXd > &,const set<int> &);
template DLLEXPORT_RBM void RigidBodyManipulator::getCOMdJac(MatrixBase< MatrixXd > &,const set<int> &);
template DLLEXPORT_RBM void RigidBodyManipulator::getCOMJacDot(MatrixBase< MatrixXd > &,const set<int> &);

template DLLEXPORT_RBM void RigidBodyManipulator::getContactPositions(MatrixBase <MatrixXd > &, const set<int> &);
template DLLEXPORT_RBM void RigidBodyManipulator::getContactPositionsJac(MatrixBase <MatrixXd > &,const set<int> &);
template DLLEXPORT_RBM void RigidBodyManipulator::getContactPositionsJacDot(MatrixBase <MatrixXd > &,const set<int> &);

template DLLEXPORT_RBM void RigidBodyManipulator::forwardKin(const int, const MatrixBase< MatrixXd >&, const int, MatrixBase< Map<MatrixXd> > &);
template DLLEXPORT_RBM void RigidBodyManipulator::forwardKin(const int, const MatrixBase< MatrixXd >&, const int, MatrixBase< MatrixXd > &);
template DLLEXPORT_RBM void RigidBodyManipulator::forwardKin(const int, MatrixBase< Vector4d > const&, const int, MatrixBase< Vector3d > &);
template DLLEXPORT_RBM void RigidBodyManipulator::forwardKin(const int, MatrixBase< Vector4d > const&, const int, MatrixBase< Matrix<double,6,1> > &);
template DLLEXPORT_RBM void RigidBodyManipulator::forwardKin(const int, MatrixBase< Vector4d > const&, const int, MatrixBase< Matrix<double,7,1> > &);
template DLLEXPORT_RBM void RigidBodyManipulator::forwardKin(const int, MatrixBase< Map<MatrixXd> > const&, const int, MatrixBase< MatrixXd > &);

template DLLEXPORT_RBM void RigidBodyManipulator::forwardJac(const int, const MatrixBase< MatrixXd > &, const int, MatrixBase< Map<MatrixXd> > &);
//template DLLEXPORT_RBM void RigidBodyManipulator::forwardJac(const int, MatrixBase< Map<MatrixXd> > const&, const int, MatrixBase< MatrixXd > &);
//template DLLEXPORT_RBM void RigidBodyManipulator::forwardJac(const int, MatrixBase< MatrixXd > const&, const int, MatrixBase< MatrixXd > &);
template DLLEXPORT_RBM void RigidBodyManipulator::forwardJac(const int, const MatrixBase< MatrixXd > &, const int, MatrixBase< MatrixXd > &);
template DLLEXPORT_RBM void RigidBodyManipulator::forwardJac(const int, const MatrixBase< Vector4d > &, const int, MatrixBase< MatrixXd > &);
template DLLEXPORT_RBM void RigidBodyManipulator::forwarddJac(const int, const MatrixBase< MatrixXd > &, MatrixBase< Map<MatrixXd> >&);
template DLLEXPORT_RBM void RigidBodyManipulator::forwarddJac(const int, const MatrixBase< MatrixXd > &, MatrixBase< MatrixXd >&);
//template DLLEXPORT_RBM void RigidBodyManipulator::forwarddJac(const int, const MatrixBase< Vector4d > &, MatrixBase< MatrixXd >&);
template DLLEXPORT_RBM void RigidBodyManipulator::forwardJacDot(const int, const MatrixBase< MatrixXd > &, const int, MatrixBase< Map<MatrixXd> >&);
template DLLEXPORT_RBM void RigidBodyManipulator::forwardJacDot(const int, const MatrixBase< MatrixXd > &, const int, MatrixBase< MatrixXd >&);
template DLLEXPORT_RBM void RigidBodyManipulator::forwardJacDot(const int, const MatrixBase< Vector4d > &, const int, MatrixBase< MatrixXd >&);
//template DLLEXPORT_RBM void RigidBodyManipulator::forwardJacDot(const int, const MatrixBase< Vector4d > &, MatrixBase< MatrixXd >&);
template DLLEXPORT_RBM void RigidBodyManipulator::bodyKin(const int, const MatrixBase< MatrixXd >&, MatrixBase< Map<MatrixXd> > &, MatrixBase< Map<MatrixXd> > *, MatrixBase< Map<MatrixXd> > *);
template DLLEXPORT_RBM void RigidBodyManipulator::bodyKin(const int, const MatrixBase< MatrixXd >&, MatrixBase< MatrixXd > &, MatrixBase< MatrixXd > *, MatrixBase< MatrixXd > *);

template DLLEXPORT_RBM GradientVar<double, TWIST_SIZE, Eigen::Dynamic> RigidBodyManipulator::centroidalMomentumMatrix(int, const std::set<int>&, bool);
template DLLEXPORT_RBM GradientVar<double, TWIST_SIZE, 1> RigidBodyManipulator::centroidalMomentumMatrixDotTimesV(int, const std::set<int>&);
template DLLEXPORT_RBM GradientVar<double, SPACE_DIMENSION, 1> RigidBodyManipulator::centerOfMass(int, const std::set<int>&);
template DLLEXPORT_RBM GradientVar<double, SPACE_DIMENSION, Eigen::Dynamic> RigidBodyManipulator::centerOfMassJacobian(int, const std::set<int>&, bool);
template DLLEXPORT_RBM GradientVar<double, SPACE_DIMENSION, 1> RigidBodyManipulator::centerOfMassJacobianDotTimesV(int, const std::set<int>&);
template DLLEXPORT_RBM GradientVar<double, TWIST_SIZE, Eigen::Dynamic> RigidBodyManipulator::geometricJacobian<double>(int, int, int, int, bool, std::vector<int>*);
template DLLEXPORT_RBM GradientVar<double, TWIST_SIZE, 1> RigidBodyManipulator::geometricJacobianDotTimesV(int, int, int, int);
template DLLEXPORT_RBM GradientVar<double, SPACE_DIMENSION + 1, SPACE_DIMENSION + 1> RigidBodyManipulator::relativeTransform(int, int, int);
template DLLEXPORT_RBM GradientVar<double, Eigen::Dynamic, Eigen::Dynamic> RigidBodyManipulator::forwardKinNew(const MatrixBase< Matrix<double, 3, Eigen::Dynamic> >&, int, int, int, int);
template DLLEXPORT_RBM GradientVar<double, Eigen::Dynamic, 1> RigidBodyManipulator::forwardKinNew(const MatrixBase< Matrix<double, 3, 1 > >&, int, int, int, int);
template DLLEXPORT_RBM GradientVar<double, Eigen::Dynamic, Eigen::Dynamic> RigidBodyManipulator::forwardJacV(const GradientVar<double, Eigen::Dynamic, Eigen::Dynamic>&, int, int, int, bool, int);
template DLLEXPORT_RBM GradientVar<double, Eigen::Dynamic, Eigen::Dynamic> RigidBodyManipulator::forwardKinPositionGradient(int, int, int, int);
template DLLEXPORT_RBM GradientVar<double, Eigen::Dynamic, 1> RigidBodyManipulator::forwardJacDotTimesV(const MatrixBase< Matrix<double, 3, Eigen::Dynamic> >&, int, int, int, int);
template DLLEXPORT_RBM GradientVar<double, Eigen::Dynamic, Eigen::Dynamic> RigidBodyManipulator::massMatrix(int);
template DLLEXPORT_RBM GradientVar<double, Eigen::Dynamic, 1> RigidBodyManipulator::inverseDynamics(std::map<int, std::unique_ptr<GradientVar<double, TWIST_SIZE, 1> > >& f_ext, GradientVar<double, Eigen::Dynamic, 1>* vd, int);

template DLLEXPORT_RBM void RigidBodyManipulator::HandC(MatrixBase<VectorXd> const &, MatrixBase<VectorXd> const &, MatrixBase< Map<MatrixXd> > * const, MatrixBase< Map<MatrixXd> > &, MatrixBase< Map<VectorXd> > &, MatrixBase< Map<MatrixXd> > *, MatrixBase< Map<MatrixXd> > *, MatrixBase< Map<MatrixXd> > * const);
template DLLEXPORT_RBM void RigidBodyManipulator::HandC(MatrixBase<VectorXd> const &, MatrixBase<VectorXd> const &, MatrixBase< MatrixXd > * const, MatrixBase< MatrixXd > &, MatrixBase< VectorXd > &, MatrixBase< MatrixXd > *, MatrixBase< MatrixXd > *, MatrixBase< MatrixXd > * const);
template DLLEXPORT_RBM void RigidBodyManipulator::HandC(MatrixBase< Map<VectorXd> > const &, MatrixBase< Map<VectorXd> > const &, MatrixBase< Map<MatrixXd> > * const, MatrixBase< Map<MatrixXd> > &, MatrixBase< Map<VectorXd> > &, MatrixBase< Map<MatrixXd> > *, MatrixBase< Map<MatrixXd> > *, MatrixBase< Map<MatrixXd> > * const);
template DLLEXPORT_RBM void RigidBodyManipulator::HandC(MatrixBase< Map<VectorXd> > const &, MatrixBase< Map<VectorXd> > const &, MatrixBase< MatrixXd > * const, MatrixBase< MatrixXd > &, MatrixBase< VectorXd > &, MatrixBase< MatrixXd > *, MatrixBase< MatrixXd > *, MatrixBase< MatrixXd > * const);

<<<<<<< HEAD
template DLLEXPORT_RBM GradientVar<double, Eigen::Dynamic, 1> RigidBodyManipulator::positionConstraints(int);
=======
template DLLEXPORT_RBM GradientVar<double, Eigen::Dynamic, 1> RigidBodyManipulator::positionConstraintsNew(int);

template DLLEXPORT_RBM void RigidBodyManipulator::positionConstraints(MatrixBase<VectorXd> &, MatrixBase<MatrixXd> &);
template DLLEXPORT_RBM void RigidBodyManipulator::positionConstraints(MatrixBase< Map< VectorXd > > &, MatrixBase< Map< MatrixXd > > &);
>>>>>>> 956355da

template DLLEXPORT_RBM void RigidBodyManipulator::jointLimitConstraints(MatrixBase<VectorXd> const &, MatrixBase<VectorXd> &, MatrixBase<MatrixXd> &) const ;
template DLLEXPORT_RBM void RigidBodyManipulator::jointLimitConstraints(MatrixBase< Map<VectorXd> > const &, MatrixBase<VectorXd> &, MatrixBase<MatrixXd> &) const ;
template DLLEXPORT_RBM void RigidBodyManipulator::jointLimitConstraints(MatrixBase< Map<VectorXd> > const &, MatrixBase< Map<VectorXd> > &, MatrixBase< Map<MatrixXd> > &) const ;<|MERGE_RESOLUTION|>--- conflicted
+++ resolved
@@ -12,10 +12,7 @@
 #include <stdexcept>
 #include <limits>
 #include "drakeFloatingPointUtil.h" //for isFinite
-<<<<<<< HEAD
-=======
 #include "RigidBodyConstraint.h"
->>>>>>> 956355da
 //DEBUG
 //#include <stdexcept>
 //END_DEBUG
@@ -259,22 +256,6 @@
   }
 }
 
-<<<<<<< HEAD
-template <typename T>
-void getFiniteIndexes(T const & v, std::vector<int> &finite_indexes)
-{
-  finite_indexes.clear();
-  const size_t n = v.size();
-  for (size_t x = 0; x < n; x++)
-  {
-    if (isFinite<double>(static_cast<double>(v[x]))) {
-      finite_indexes.push_back(x);
-    }
-  }
-}
-
-=======
->>>>>>> 956355da
 
 RigidBodyManipulator::RigidBodyManipulator(int ndof, int num_featherstone_bodies, int num_rigid_body_objects, int num_rigid_body_frames)
   :  collision_model(DrakeCollision::newModel())
@@ -704,15 +685,6 @@
     bodyB_idx.push_back(elementB->getBody()->body_index);
   }
   return points_found;
-}
-
-void RigidBodyManipulator::warnOnce(const string& id, const string& msg)
-{
-  auto print_warning_iter = already_printed_warnings.find(id);
-  if (print_warning_iter == already_printed_warnings.end()) {
-    cout << msg << endl;
-    already_printed_warnings.insert(id);
-  }
 }
 
 void RigidBodyManipulator::warnOnce(const string& id, const string& msg)
@@ -3313,8 +3285,6 @@
   return finite_min_index.size() + finite_max_index.size();
 }
 
-<<<<<<< HEAD
-=======
 template <typename Derived>
 Eigen::Matrix<typename Derived::Scalar, Derived::RowsAtCompileTime, Eigen::Dynamic> RigidBodyManipulator::transformVelocityMappingToPositionDotMapping(
     const Eigen::MatrixBase<Derived>& mat, const std::vector<int>& joint_path)
@@ -3408,7 +3378,6 @@
   }
 }
 
->>>>>>> 956355da
 // explicit instantiations (required for linking):
 template DLLEXPORT_RBM void RigidBodyManipulator::doKinematics(MatrixBase<VectorXd>  &, bool);
 template DLLEXPORT_RBM void RigidBodyManipulator::doKinematics(MatrixBase< Map<VectorXd> >  &, bool);
@@ -3483,14 +3452,10 @@
 template DLLEXPORT_RBM void RigidBodyManipulator::HandC(MatrixBase< Map<VectorXd> > const &, MatrixBase< Map<VectorXd> > const &, MatrixBase< Map<MatrixXd> > * const, MatrixBase< Map<MatrixXd> > &, MatrixBase< Map<VectorXd> > &, MatrixBase< Map<MatrixXd> > *, MatrixBase< Map<MatrixXd> > *, MatrixBase< Map<MatrixXd> > * const);
 template DLLEXPORT_RBM void RigidBodyManipulator::HandC(MatrixBase< Map<VectorXd> > const &, MatrixBase< Map<VectorXd> > const &, MatrixBase< MatrixXd > * const, MatrixBase< MatrixXd > &, MatrixBase< VectorXd > &, MatrixBase< MatrixXd > *, MatrixBase< MatrixXd > *, MatrixBase< MatrixXd > * const);
 
-<<<<<<< HEAD
-template DLLEXPORT_RBM GradientVar<double, Eigen::Dynamic, 1> RigidBodyManipulator::positionConstraints(int);
-=======
 template DLLEXPORT_RBM GradientVar<double, Eigen::Dynamic, 1> RigidBodyManipulator::positionConstraintsNew(int);
 
 template DLLEXPORT_RBM void RigidBodyManipulator::positionConstraints(MatrixBase<VectorXd> &, MatrixBase<MatrixXd> &);
 template DLLEXPORT_RBM void RigidBodyManipulator::positionConstraints(MatrixBase< Map< VectorXd > > &, MatrixBase< Map< MatrixXd > > &);
->>>>>>> 956355da
 
 template DLLEXPORT_RBM void RigidBodyManipulator::jointLimitConstraints(MatrixBase<VectorXd> const &, MatrixBase<VectorXd> &, MatrixBase<MatrixXd> &) const ;
 template DLLEXPORT_RBM void RigidBodyManipulator::jointLimitConstraints(MatrixBase< Map<VectorXd> > const &, MatrixBase<VectorXd> &, MatrixBase<MatrixXd> &) const ;
