--- conflicted
+++ resolved
@@ -179,7 +179,6 @@
     ],
 )
 
-<<<<<<< HEAD
 drake_cc_library(
     name = "profiler",
     srcs = ["profiler.cc"],
@@ -190,75 +189,6 @@
     ],
 )
 
-# Remove this deprecataion shim on or after 2022-11-01.
-drake_cc_library(
-    name = "symbolic",
-    hdrs = ["symbolic.h"],
-    deps = [":symbolic_forwarding"],
-)
-
-# Remove this deprecataion shim on or after 2022-11-01.
-drake_cc_hdrs_forwarding_library(
-    name = "symbolic_forwarding",
-    actual_subdir = "common/symbolic",
-    add_deprecation_warning = True,
-    relative_labels_map = {
-        ":symbolic_chebyshev_basis_element": ":chebyshev_basis_element",
-        ":symbolic_chebyshev_polynomial": ":chebyshev_polynomial",
-        ":symbolic_codegen": ":codegen",
-        ":symbolic_decompose": ":decompose",
-        ":symbolic_generic_polynomial": ":generic_polynomial",
-        ":symbolic_monomial": ":monomial",
-        ":symbolic_monomial_basis_element": ":monomial_basis_element",
-        ":symbolic_monomial_util": ":monomial_util",
-        ":symbolic_polynomial": ":polynomial",
-        ":symbolic_polynomial_basis": ":polynomial_basis",
-        ":symbolic_polynomial_basis_element": ":polynomial_basis_element",
-        ":symbolic_rational_function": ":rational_function",
-        ":symbolic_simplification": ":simplification",
-    },
-    visibility = ["//visibility:private"],
-    deps = [
-        "//common/symbolic",
-    ],
-)
-
-# Remove this deprecataion shim on or after 2022-11-01.
-drake_cc_library(
-    name = "symbolic_decompose",
-    deps = [
-        ":symbolic",
-    ],
-)
-
-# Remove this deprecataion shim on or after 2022-11-01.
-drake_cc_hdrs_forwarding_library(
-    name = "symbolic_latex",
-    actual_subdir = "common/symbolic",
-    add_deprecation_warning = True,
-    relative_labels_map = {
-        ":symbolic_latex": ":latex",
-    },
-    deps = [
-        "//common/symbolic:latex",
-    ],
-)
-
-# Remove this deprecataion shim on or after 2022-11-01.
-drake_cc_hdrs_forwarding_library(
-    name = "symbolic_trigonometric_polynomial",
-    actual_subdir = "common/symbolic",
-    add_deprecation_warning = True,
-    relative_labels_map = {
-        ":symbolic_trigonometric_polynomial": ":trigonometric_polynomial",
-    },
-    deps = [
-        "//common/symbolic:trigonometric_polynomial",
-    ],
-)
-
-=======
->>>>>>> 4c4b9f7c
 drake_cc_library(
     name = "default_scalars",
     hdrs = ["default_scalars.h"],
